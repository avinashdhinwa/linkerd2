---
# Source: linkerd2/templates/namespace.yaml
---
###
### Linkerd Namespace
###
---
kind: Namespace
apiVersion: v1
metadata:
  name: linkerd
  annotations:
    linkerd.io/inject: disabled
  labels:
    linkerd.io/is-control-plane: "true"
    config.linkerd.io/admission-webhooks: disabled
    linkerd.io/control-plane-ns: linkerd
---
# Source: linkerd2/templates/identity-rbac.yaml
---
###
### Identity Controller Service RBAC
###
---
kind: ClusterRole
apiVersion: rbac.authorization.k8s.io/v1
metadata:
  name: linkerd-linkerd-identity
  labels:
    linkerd.io/control-plane-component: identity
    linkerd.io/control-plane-ns: linkerd
rules:
- apiGroups: ["authentication.k8s.io"]
  resources: ["tokenreviews"]
  verbs: ["create"]
- apiGroups: ["apps"]
  resources: ["deployments"]
  verbs: ["get"]
- apiGroups: [""]
  resources: ["events"]
  verbs: ["create", "patch"]
---
kind: ClusterRoleBinding
apiVersion: rbac.authorization.k8s.io/v1
metadata:
  name: linkerd-linkerd-identity
  labels:
    linkerd.io/control-plane-component: identity
    linkerd.io/control-plane-ns: linkerd
roleRef:
  apiGroup: rbac.authorization.k8s.io
  kind: ClusterRole
  name: linkerd-linkerd-identity
subjects:
- kind: ServiceAccount
  name: linkerd-identity
  namespace: linkerd
---
kind: ServiceAccount
apiVersion: v1
metadata:
  name: linkerd-identity
  namespace: linkerd
  labels:
    linkerd.io/control-plane-component: identity
    linkerd.io/control-plane-ns: linkerd
---
# Source: linkerd2/templates/controller-rbac.yaml
---
###
### Controller RBAC
###
---
kind: ClusterRole
apiVersion: rbac.authorization.k8s.io/v1
metadata:
  name: linkerd-linkerd-controller
  labels:
    linkerd.io/control-plane-component: controller
    linkerd.io/control-plane-ns: linkerd
rules:
- apiGroups: ["extensions", "apps"]
  resources: ["daemonsets", "deployments", "replicasets", "statefulsets"]
  verbs: ["list", "get", "watch"]
- apiGroups: ["extensions", "batch"]
  resources: ["cronjobs", "jobs"]
  verbs: ["list" , "get", "watch"]
- apiGroups: [""]
  resources: ["pods", "endpoints", "services", "replicationcontrollers", "namespaces"]
  verbs: ["list", "get", "watch"]
- apiGroups: ["linkerd.io"]
  resources: ["serviceprofiles"]
  verbs: ["list", "get", "watch"]
- apiGroups: ["split.smi-spec.io"]
  resources: ["trafficsplits"]
  verbs: ["list", "get", "watch"]
---
kind: ClusterRoleBinding
apiVersion: rbac.authorization.k8s.io/v1
metadata:
  name: linkerd-linkerd-controller
  labels:
    linkerd.io/control-plane-component: controller
    linkerd.io/control-plane-ns: linkerd
roleRef:
  apiGroup: rbac.authorization.k8s.io
  kind: ClusterRole
  name: linkerd-linkerd-controller
subjects:
- kind: ServiceAccount
  name: linkerd-controller
  namespace: linkerd
---
kind: ServiceAccount
apiVersion: v1
metadata:
  name: linkerd-controller
  namespace: linkerd
  labels:
    linkerd.io/control-plane-component: controller
    linkerd.io/control-plane-ns: linkerd
---
# Source: linkerd2/templates/destination-rbac.yaml
---
###
### Destination Controller Service
###
---
kind: ClusterRole
apiVersion: rbac.authorization.k8s.io/v1
metadata:
  name: linkerd-linkerd-destination
  labels:
    linkerd.io/control-plane-component: destination
    linkerd.io/control-plane-ns: linkerd
rules:
- apiGroups: ["apps"]
  resources: ["replicasets"]
  verbs: ["list", "get", "watch"]
- apiGroups: ["batch"]
  resources: ["jobs"]
  verbs: ["list", "get", "watch"]
- apiGroups: [""]
  resources: ["pods", "endpoints", "services"]
  verbs: ["list", "get", "watch"]
- apiGroups: ["linkerd.io"]
  resources: ["serviceprofiles"]
  verbs: ["list", "get", "watch"]
- apiGroups: ["split.smi-spec.io"]
  resources: ["trafficsplits"]
  verbs: ["list", "get", "watch"]
---
kind: ClusterRoleBinding
apiVersion: rbac.authorization.k8s.io/v1
metadata:
  name: linkerd-linkerd-destination
  labels:
    linkerd.io/control-plane-component: destination
    linkerd.io/control-plane-ns: linkerd
roleRef:
  apiGroup: rbac.authorization.k8s.io
  kind: ClusterRole
  name: linkerd-linkerd-destination
subjects:
- kind: ServiceAccount
  name: linkerd-destination
  namespace: linkerd
---
kind: ServiceAccount
apiVersion: v1
metadata:
  name: linkerd-destination
  namespace: linkerd
  labels:
    linkerd.io/control-plane-component: destination
    linkerd.io/control-plane-ns: linkerd
---
# Source: linkerd2/templates/heartbeat-rbac.yaml
---
###
### Heartbeat RBAC
###
---
apiVersion: rbac.authorization.k8s.io/v1
kind: Role
metadata:
  name: linkerd-heartbeat
  namespace: linkerd
  labels:
    linkerd.io/control-plane-ns: linkerd
rules:
- apiGroups: [""]
  resources: ["configmaps"]
  verbs: ["get"]
  resourceNames: ["linkerd-config"]
---
apiVersion: rbac.authorization.k8s.io/v1
kind: RoleBinding
metadata:
  name: linkerd-heartbeat
  namespace: linkerd
  labels:
    linkerd.io/control-plane-ns: linkerd
roleRef:
  kind: Role
  name: linkerd-heartbeat
  apiGroup: rbac.authorization.k8s.io
subjects:
- kind: ServiceAccount
  name: linkerd-heartbeat
  namespace: linkerd
---
kind: ServiceAccount
apiVersion: v1
metadata:
  name: linkerd-heartbeat
  namespace: linkerd
  labels:
    linkerd.io/control-plane-component: heartbeat
    linkerd.io/control-plane-ns: linkerd
---
# Source: linkerd2/templates/serviceprofile-crd.yaml
---
###
### Service Profile CRD
###
---
apiVersion: apiextensions.k8s.io/v1beta1
kind: CustomResourceDefinition
metadata:
  name: serviceprofiles.linkerd.io
  annotations:
    linkerd.io/created-by: linkerd/helm linkerd-version
  labels:
    linkerd.io/control-plane-ns: linkerd
spec:
  group: linkerd.io
  versions:
  - name: v1alpha1
    served: true
    storage: false
  - name: v1alpha2
    served: true
    storage: true
  scope: Namespaced
  names:
    plural: serviceprofiles
    singular: serviceprofile
    kind: ServiceProfile
    shortNames:
    - sp
---
# Source: linkerd2/templates/trafficsplit-crd.yaml
---
###
### TrafficSplit CRD
### Copied from https://github.com/deislabs/smi-sdk-go/blob/cea7e1e9372304bbb6c74a3f6ca788d9eaa9cc58/crds/split.yaml
###
---
apiVersion: apiextensions.k8s.io/v1beta1
kind: CustomResourceDefinition
metadata:
  name: trafficsplits.split.smi-spec.io
  annotations:
    linkerd.io/created-by: linkerd/helm linkerd-version
  labels:
    linkerd.io/control-plane-ns: linkerd
spec:
  group: split.smi-spec.io
  version: v1alpha1
  scope: Namespaced
  names:
    kind: TrafficSplit
    shortNames:
      - ts
    plural: trafficsplits
    singular: trafficsplit
  additionalPrinterColumns:
  - name: Service
    type: string
    description: The apex service of this split.
    JSONPath: .spec.service
---
# Source: linkerd2/templates/proxy-injector-rbac.yaml
---
###
### Proxy Injector RBAC
###
---
kind: ClusterRole
apiVersion: rbac.authorization.k8s.io/v1
metadata:
  name: linkerd-linkerd-proxy-injector
  labels:
    linkerd.io/control-plane-component: proxy-injector
    linkerd.io/control-plane-ns: linkerd
rules:
- apiGroups: [""]
  resources: ["events"]
  verbs: ["create", "patch"]
- apiGroups: [""]
  resources: ["namespaces", "replicationcontrollers"]
  verbs: ["list", "get", "watch"]
- apiGroups: [""]
  resources: ["pods"]
  verbs: ["list", "watch"]
- apiGroups: ["extensions", "apps"]
  resources: ["deployments", "replicasets", "daemonsets", "statefulsets"]
  verbs: ["list", "get", "watch"]
- apiGroups: ["extensions", "batch"]
  resources: ["cronjobs", "jobs"]
  verbs: ["list", "get", "watch"]
---
kind: ClusterRoleBinding
apiVersion: rbac.authorization.k8s.io/v1
metadata:
  name: linkerd-linkerd-proxy-injector
  labels:
    linkerd.io/control-plane-component: proxy-injector
    linkerd.io/control-plane-ns: linkerd
subjects:
- kind: ServiceAccount
  name: linkerd-proxy-injector
  namespace: linkerd
  apiGroup: ""
roleRef:
  kind: ClusterRole
  name: linkerd-linkerd-proxy-injector
  apiGroup: rbac.authorization.k8s.io
---
kind: ServiceAccount
apiVersion: v1
metadata:
  name: linkerd-proxy-injector
  namespace: linkerd
  labels:
    linkerd.io/control-plane-component: proxy-injector
    linkerd.io/control-plane-ns: linkerd
---
kind: Secret
apiVersion: v1
metadata:
  name: linkerd-proxy-injector-tls
  namespace: linkerd
  labels:
    linkerd.io/control-plane-component: proxy-injector
    linkerd.io/control-plane-ns: linkerd
  annotations:
    linkerd.io/created-by: linkerd/helm linkerd-version
type: Opaque
data:
  crt.pem: dGVzdC1wcm94eS1pbmplY3Rvci1jcnQtcGVt
  key.pem: dGVzdC1wcm94eS1pbmplY3Rvci1rZXktcGVt
---
apiVersion: admissionregistration.k8s.io/v1beta1
kind: MutatingWebhookConfiguration
metadata:
  name: linkerd-proxy-injector-webhook-config
  labels:
    linkerd.io/control-plane-component: proxy-injector
    linkerd.io/control-plane-ns: linkerd
webhooks:
- name: linkerd-proxy-injector.linkerd.io
  namespaceSelector:
    matchExpressions:
    - key: config.linkerd.io/admission-webhooks
      operator: NotIn
      values:
      - disabled
  clientConfig:
    service:
      name: linkerd-proxy-injector
      namespace: linkerd
      path: "/"
    caBundle: dGVzdC1wcm94eS1pbmplY3Rvci1jYS1idW5kbGU=
  failurePolicy: Ignore
  rules:
  - operations: [ "CREATE" ]
    apiGroups: [""]
    apiVersions: ["v1"]
    resources: ["pods"]
  sideEffects: None
---
# Source: linkerd2/templates/sp-validator-rbac.yaml
---
###
### Service Profile Validator RBAC
###
---
kind: ClusterRole
apiVersion: rbac.authorization.k8s.io/v1
metadata:
  name: linkerd-linkerd-sp-validator
  labels:
    linkerd.io/control-plane-component: sp-validator
    linkerd.io/control-plane-ns: linkerd
rules:
- apiGroups: [""]
  resources: ["pods"]
  verbs: ["list"]
---
kind: ClusterRoleBinding
apiVersion: rbac.authorization.k8s.io/v1
metadata:
  name: linkerd-linkerd-sp-validator
  labels:
    linkerd.io/control-plane-component: sp-validator
    linkerd.io/control-plane-ns: linkerd
subjects:
- kind: ServiceAccount
  name: linkerd-sp-validator
  namespace: linkerd
  apiGroup: ""
roleRef:
  kind: ClusterRole
  name: linkerd-linkerd-sp-validator
  apiGroup: rbac.authorization.k8s.io
---
kind: ServiceAccount
apiVersion: v1
metadata:
  name: linkerd-sp-validator
  namespace: linkerd
  labels:
    linkerd.io/control-plane-component: sp-validator
    linkerd.io/control-plane-ns: linkerd
---
kind: Secret
apiVersion: v1
metadata:
  name: linkerd-sp-validator-tls
  namespace: linkerd
  labels:
    linkerd.io/control-plane-component: sp-validator
    linkerd.io/control-plane-ns: linkerd
  annotations:
    linkerd.io/created-by: linkerd/helm linkerd-version
type: Opaque
data:
  crt.pem: dGVzdC1wcm9maWxlLXZhbGlkYXRvci1jcnQtcGVt
  key.pem: dGVzdC1wcm9maWxlLXZhbGlkYXRvci1rZXktcGVt
---
apiVersion: admissionregistration.k8s.io/v1beta1
kind: ValidatingWebhookConfiguration
metadata:
  name: linkerd-sp-validator-webhook-config
  labels:
    linkerd.io/control-plane-component: sp-validator
    linkerd.io/control-plane-ns: linkerd
webhooks:
- name: linkerd-sp-validator.linkerd.io
  namespaceSelector:
    matchExpressions:
    - key: config.linkerd.io/admission-webhooks
      operator: NotIn
      values:
      - disabled
  clientConfig:
    service:
      name: linkerd-sp-validator
      namespace: linkerd
      path: "/"
    caBundle: dGVzdC1wcm9maWxlLXZhbGlkYXRvci1jYS1idW5kbGU=
  failurePolicy: Ignore
  rules:
  - operations: [ "CREATE" , "UPDATE" ]
    apiGroups: ["linkerd.io"]
    apiVersions: ["v1alpha1", "v1alpha2"]
    resources: ["serviceprofiles"]
  sideEffects: None
---
# Source: linkerd2/templates/tap-rbac.yaml
---
###
### Tap RBAC
###
---
kind: ClusterRole
apiVersion: rbac.authorization.k8s.io/v1
metadata:
  name: linkerd-linkerd-tap
  labels:
    linkerd.io/control-plane-component: tap
    linkerd.io/control-plane-ns: linkerd
rules:
- apiGroups: [""]
  resources: ["pods", "services", "replicationcontrollers", "namespaces", "nodes"]
  verbs: ["list", "get", "watch"]
- apiGroups: ["extensions", "apps"]
  resources: ["daemonsets", "deployments", "replicasets", "statefulsets"]
  verbs: ["list", "get", "watch"]
- apiGroups: ["extensions", "batch"]
  resources: ["cronjobs", "jobs"]
  verbs: ["list" , "get", "watch"]
---
kind: ClusterRole
apiVersion: rbac.authorization.k8s.io/v1
metadata:
  name: linkerd-linkerd-tap-admin
  labels:
    linkerd.io/control-plane-component: tap
    linkerd.io/control-plane-ns: linkerd
rules:
- apiGroups: ["tap.linkerd.io"]
  resources: ["*"]
  verbs: ["watch"]
---
kind: ClusterRoleBinding
apiVersion: rbac.authorization.k8s.io/v1
metadata:
  name: linkerd-linkerd-tap
  labels:
    linkerd.io/control-plane-component: tap
    linkerd.io/control-plane-ns: linkerd
roleRef:
  apiGroup: rbac.authorization.k8s.io
  kind: ClusterRole
  name: linkerd-linkerd-tap
subjects:
- kind: ServiceAccount
  name: linkerd-tap
  namespace: linkerd
---
apiVersion: rbac.authorization.k8s.io/v1
kind: ClusterRoleBinding
metadata:
  name: linkerd-linkerd-tap-auth-delegator
  labels:
    linkerd.io/control-plane-component: tap
    linkerd.io/control-plane-ns: linkerd
roleRef:
  apiGroup: rbac.authorization.k8s.io
  kind: ClusterRole
  name: system:auth-delegator
subjects:
- kind: ServiceAccount
  name: linkerd-tap
  namespace: linkerd
---
kind: ServiceAccount
apiVersion: v1
metadata:
  name: linkerd-tap
  namespace: linkerd
  labels:
    linkerd.io/control-plane-component: tap
    linkerd.io/control-plane-ns: linkerd
---
apiVersion: rbac.authorization.k8s.io/v1
kind: RoleBinding
metadata:
  name: linkerd-linkerd-tap-auth-reader
  namespace: kube-system
  labels:
    linkerd.io/control-plane-component: tap
    linkerd.io/control-plane-ns: linkerd
roleRef:
  apiGroup: rbac.authorization.k8s.io
  kind: Role
  name: extension-apiserver-authentication-reader
subjects:
- kind: ServiceAccount
  name: linkerd-tap
  namespace: linkerd
---
kind: Secret
apiVersion: v1
metadata:
  name: linkerd-tap-tls
  namespace: linkerd
  labels:
    linkerd.io/control-plane-component: tap
    linkerd.io/control-plane-ns: linkerd
  annotations:
    linkerd.io/created-by: linkerd/helm linkerd-version
type: Opaque
data:
  crt.pem: dGVzdC10YXAtY3J0LXBlbQ==
  key.pem: dGVzdC10YXAta2V5LXBlbQ==
---
apiVersion: apiregistration.k8s.io/v1
kind: APIService
metadata:
  name: v1alpha1.tap.linkerd.io
  labels:
    linkerd.io/control-plane-component: tap
    linkerd.io/control-plane-ns: linkerd
spec:
  group: tap.linkerd.io
  version: v1alpha1
  groupPriorityMinimum: 1000
  versionPriority: 100
  service:
    name: linkerd-tap
    namespace: linkerd
  caBundle: dGVzdC10YXAtY2EtYnVuZGxl
---
# Source: linkerd2/templates/psp.yaml
---
###
### Control Plane PSP
###
---
apiVersion: policy/v1beta1
kind: PodSecurityPolicy
metadata:
  name: linkerd-linkerd-control-plane
  labels:
    linkerd.io/control-plane-ns: linkerd
spec:
  allowPrivilegeEscalation: false
  readOnlyRootFilesystem: true
  allowedCapabilities:
  - NET_ADMIN
  - NET_RAW
  requiredDropCapabilities:
  - ALL
  hostNetwork: false
  hostIPC: false
  hostPID: false
  seLinux:
    rule: RunAsAny
  runAsUser:
    rule: RunAsAny
  supplementalGroups:
    rule: MustRunAs
    ranges:
    - min: 1
      max: 65535
  fsGroup:
    rule: MustRunAs
    ranges:
    - min: 1
      max: 65535
  volumes:
  - configMap
  - emptyDir
  - secret
  - projected
  - downwardAPI
  - persistentVolumeClaim
---
apiVersion: rbac.authorization.k8s.io/v1
kind: Role
metadata:
  name: linkerd-psp
  namespace: linkerd
  labels:
    linkerd.io/control-plane-ns: linkerd
rules:
- apiGroups: ['policy', 'extensions']
  resources: ['podsecuritypolicies']
  verbs: ['use']
  resourceNames:
  - linkerd-linkerd-control-plane
---
apiVersion: rbac.authorization.k8s.io/v1
kind: RoleBinding
metadata:
  name: linkerd-psp
  namespace: linkerd
  labels:
    linkerd.io/control-plane-ns: linkerd
roleRef:
  kind: Role
  name: linkerd-psp
  apiGroup: rbac.authorization.k8s.io
subjects:
- kind: ServiceAccount
  name: linkerd-controller
  namespace: linkerd
- kind: ServiceAccount
  name: linkerd-destination
  namespace: linkerd
- kind: ServiceAccount
  name: linkerd-grafana
  namespace: linkerd
- kind: ServiceAccount
  name: linkerd-heartbeat
  namespace: linkerd
- kind: ServiceAccount
  name: linkerd-identity
  namespace: linkerd
- kind: ServiceAccount
  name: linkerd-prometheus
  namespace: linkerd
- kind: ServiceAccount
  name: linkerd-proxy-injector
  namespace: linkerd
- kind: ServiceAccount
  name: linkerd-sp-validator
  namespace: linkerd
- kind: ServiceAccount
  name: linkerd-tap
  namespace: linkerd
- kind: ServiceAccount
  name: linkerd-web
  namespace: linkerd

---
# Source: linkerd2/templates/smi-metrics-rbac.yaml

---
# Source: linkerd2/templates/config.yaml
---
kind: ConfigMap
apiVersion: v1
metadata:
  name: linkerd-config
  namespace: linkerd
  labels:
    linkerd.io/control-plane-component: controller
    linkerd.io/control-plane-ns: linkerd
  annotations:
    linkerd.io/created-by: linkerd/helm linkerd-version
data:
  global: |
    {
      "linkerdNamespace": "linkerd",
      "cniEnabled": false,
      "version": "linkerd-version",
      "identityContext":{
        "trustDomain": "test.trust.domain",
        "trustAnchorsPem": "test-trust-anchor",
        "issuanceLifetime": "86400s",
        "clockSkewAllowance": "20s",
        "scheme": "linkerd.io/tls"
      },
      "autoInjectContext": null,
      "omitWebhookSideEffects": false,
      "clusterDomain": "cluster.local",
      "enableEndpointSlices": "false"
    }
  proxy: |
    {
      "proxyImage":{
        "imageName":"gcr.io/linkerd-io/proxy",
        "pullPolicy":"IfNotPresent"
      },
      "proxyInitImage":{
        "imageName":"gcr.io/linkerd-io/proxy-init",
        "pullPolicy":"IfNotPresent"
      },
      "controlPort":{
        "port": 4190
      },
      "ignoreInboundPorts":[{"portRange":"222"}],
      "ignoreOutboundPorts":[{"portRange":"111"}],
      "inboundPort":{
        "port": 4143
      },
      "adminPort":{
        "port": 4191
      },
      "outboundPort":{
        "port": 4140
      },
      "resource":{
        "requestCpu": "",
        "limitCpu": "",
        "requestMemory": "",
        "limitMemory": ""
      },
      "proxyUid": 2102,
      "logLevel":{
        "level": "warn,linkerd=info"
      },
      "logFormat": "plain",
      "disableExternalProfiles": true,
      "proxyVersion": "test-proxy-version",
      "proxyInitImageVersion": "test-proxy-init-version",
      "debugImage":{
        "imageName":"gcr.io/linkerd-io/debug",
        "pullPolicy":"IfNotPresent"
      },
      "debugImageVersion": "test-debug-version",
      "destinationGetNetworks": "10.0.0.0/8,172.16.0.0/12,192.168.0.0/16",
      "outboundConnectTimeout": "1000ms",
      "inboundConnectTimeout": "100ms"
    }
  install: |
    {
      "cliVersion":"linkerd-version",
      "flags":[]
    }
---
# Source: linkerd2/templates/identity.yaml
---
###
### Identity Controller Service
###
---
kind: Secret
apiVersion: v1
metadata:
  name: linkerd-identity-issuer
  namespace: linkerd
  labels:
    linkerd.io/control-plane-component: identity
    linkerd.io/control-plane-ns: linkerd
  annotations:
    linkerd.io/created-by: linkerd/helm linkerd-version
    linkerd.io/identity-issuer-expiry: Jul 30 17:21:14 2020
data:
  crt.pem: dGVzdC1jcnQtcGVt
  key.pem: dGVzdC1rZXktcGVt
---
kind: Service
apiVersion: v1
metadata:
  name: linkerd-identity
  namespace: linkerd
  labels:
    linkerd.io/control-plane-component: identity
    linkerd.io/control-plane-ns: linkerd
  annotations:
    linkerd.io/created-by: linkerd/helm linkerd-version
spec:
  type: ClusterIP
  selector:
    linkerd.io/control-plane-component: identity
  ports:
  - name: grpc
    port: 8080
    targetPort: 8080
---
apiVersion: apps/v1
kind: Deployment
metadata:
  annotations:
    linkerd.io/created-by: linkerd/helm linkerd-version
  labels:
    app.kubernetes.io/name: identity
    app.kubernetes.io/part-of: Linkerd
    app.kubernetes.io/version: linkerd-version
    linkerd.io/control-plane-component: identity
    linkerd.io/control-plane-ns: linkerd
  name: linkerd-identity
  namespace: linkerd
spec:
  replicas: 1
  selector:
    matchLabels:
      linkerd.io/control-plane-component: identity
      linkerd.io/control-plane-ns: linkerd
      linkerd.io/proxy-deployment: linkerd-identity
  template:
    metadata:
      annotations:
        linkerd.io/created-by: linkerd/helm linkerd-version
        linkerd.io/identity-mode: default
        linkerd.io/proxy-version: test-proxy-version
      labels:
        linkerd.io/control-plane-component: identity
        linkerd.io/control-plane-ns: linkerd
        linkerd.io/workload-ns: linkerd
        linkerd.io/proxy-deployment: linkerd-identity
    spec:
      nodeSelector:
        beta.kubernetes.io/os: linux
      containers:
      - args:
        - identity
        - -log-level=info
        image: gcr.io/linkerd-io/controller:linkerd-version
        imagePullPolicy: IfNotPresent
        livenessProbe:
          httpGet:
            path: /ping
            port: 9990
          initialDelaySeconds: 10
        name: identity
        ports:
        - containerPort: 8080
          name: grpc
        - containerPort: 9990
          name: admin-http
        readinessProbe:
          failureThreshold: 7
          httpGet:
            path: /ready
            port: 9990
        securityContext:
          runAsUser: 2103
        volumeMounts:
        - mountPath: /var/run/linkerd/config
          name: config
        - mountPath: /var/run/linkerd/identity/issuer
          name: identity-issuer
      - env:
        - name: LINKERD2_PROXY_LOG
          value: warn,linkerd=info
        - name: LINKERD2_PROXY_LOG_FORMAT
          value: plain
        - name: LINKERD2_PROXY_DESTINATION_SVC_ADDR
          value: linkerd-dst.linkerd.svc.cluster.local:8086
        - name: LINKERD2_PROXY_DESTINATION_GET_NETWORKS
          value: "10.0.0.0/8,172.16.0.0/12,192.168.0.0/16"
        - name: LINKERD2_PROXY_INBOUND_CONNECT_TIMEOUT
          value: "100ms"
        - name: LINKERD2_PROXY_OUTBOUND_CONNECT_TIMEOUT
          value: "1000ms"
        - name: LINKERD2_PROXY_CONTROL_LISTEN_ADDR
          value: 0.0.0.0:4190
        - name: LINKERD2_PROXY_ADMIN_LISTEN_ADDR
          value: 0.0.0.0:4191
        - name: LINKERD2_PROXY_OUTBOUND_LISTEN_ADDR
          value: 127.0.0.1:4140
        - name: LINKERD2_PROXY_INBOUND_LISTEN_ADDR
          value: 0.0.0.0:4143
        - name: LINKERD2_PROXY_DESTINATION_GET_SUFFIXES
          value: svc.cluster.local.
        - name: LINKERD2_PROXY_DESTINATION_PROFILE_SUFFIXES
          value: svc.cluster.local.
        - name: LINKERD2_PROXY_INBOUND_ACCEPT_KEEPALIVE
          value: 10000ms
        - name: LINKERD2_PROXY_OUTBOUND_CONNECT_KEEPALIVE
          value: 10000ms
        - name: _pod_ns
          valueFrom:
            fieldRef:
              fieldPath: metadata.namespace
        - name: _pod_nodeName
          valueFrom:
             fieldRef:
              fieldPath: spec.nodeName
        - name: LINKERD2_PROXY_DESTINATION_CONTEXT
          value: |
            {"ns":"$(_pod_ns)", "nodeName":"$(_pod_nodeName)"}
        - name: LINKERD2_PROXY_IDENTITY_DIR
          value: /var/run/linkerd/identity/end-entity
        - name: LINKERD2_PROXY_IDENTITY_TRUST_ANCHORS
          value: |
            test-trust-anchor
        - name: LINKERD2_PROXY_IDENTITY_TOKEN_FILE
          value: /var/run/secrets/kubernetes.io/serviceaccount/token
        - name: LINKERD2_PROXY_IDENTITY_SVC_ADDR
          value: localhost.:8080
        - name: _pod_sa
          valueFrom:
            fieldRef:
              fieldPath: spec.serviceAccountName
        - name: _l5d_ns
          value: linkerd
        - name: _l5d_trustdomain
          value: test.trust.domain
        - name: LINKERD2_PROXY_IDENTITY_LOCAL_NAME
          value: $(_pod_sa).$(_pod_ns).serviceaccount.identity.$(_l5d_ns).$(_l5d_trustdomain)
        - name: LINKERD2_PROXY_IDENTITY_SVC_NAME
          value: linkerd-identity.$(_l5d_ns).serviceaccount.identity.$(_l5d_ns).$(_l5d_trustdomain)
        - name: LINKERD2_PROXY_DESTINATION_SVC_NAME
          value: linkerd-destination.$(_l5d_ns).serviceaccount.identity.$(_l5d_ns).$(_l5d_trustdomain)
        - name: LINKERD2_PROXY_TAP_SVC_NAME
          value: linkerd-tap.$(_l5d_ns).serviceaccount.identity.$(_l5d_ns).$(_l5d_trustdomain)
        image: gcr.io/linkerd-io/proxy:test-proxy-version
        imagePullPolicy: IfNotPresent
        livenessProbe:
          httpGet:
            path: /live
            port: 4191
          initialDelaySeconds: 10
        name: linkerd-proxy
        ports:
        - containerPort: 4143
          name: linkerd-proxy
        - containerPort: 4191
          name: linkerd-admin
        readinessProbe:
          httpGet:
            path: /ready
            port: 4191
          initialDelaySeconds: 2
        resources:
        securityContext:
          allowPrivilegeEscalation: false
          readOnlyRootFilesystem: true
          runAsUser: 2102
        terminationMessagePolicy: FallbackToLogsOnError
        volumeMounts:
        - mountPath: /var/run/linkerd/identity/end-entity
          name: linkerd-identity-end-entity
      initContainers:
      - args:
        - --incoming-proxy-port
        - "4143"
        - --outgoing-proxy-port
        - "4140"
        - --proxy-uid
        - "2102"
        - --inbound-ports-to-ignore
        - 4190,4191,222
        - --outbound-ports-to-ignore
        - 443,111
        image: gcr.io/linkerd-io/proxy-init:test-proxy-init-version
        imagePullPolicy: IfNotPresent
        name: linkerd-init
        resources:
          limits:
            cpu: "100m"
            memory: "50Mi"
          requests:
            cpu: "10m"
            memory: "10Mi"
        securityContext:
          allowPrivilegeEscalation: false
          capabilities:
            add:
            - NET_ADMIN
            - NET_RAW
          privileged: false
          readOnlyRootFilesystem: true
          runAsNonRoot: false
          runAsUser: 0
        terminationMessagePolicy: FallbackToLogsOnError
        volumeMounts:
        - mountPath: /run
          name: linkerd-proxy-init-xtables-lock
      serviceAccountName: linkerd-identity
      volumes:
      - configMap:
          name: linkerd-config
        name: config
      - name: identity-issuer
        secret:
          secretName: linkerd-identity-issuer
      - emptyDir: {}
        name: linkerd-proxy-init-xtables-lock
      - emptyDir:
          medium: Memory
        name: linkerd-identity-end-entity
---
# Source: linkerd2/templates/controller.yaml
---
###
### Controller
###
---
kind: Service
apiVersion: v1
metadata:
  name: linkerd-controller-api
  namespace: linkerd
  labels:
    linkerd.io/control-plane-component: controller
    linkerd.io/control-plane-ns: linkerd
  annotations:
    linkerd.io/created-by: linkerd/helm linkerd-version
spec:
  type: ClusterIP
  selector:
    linkerd.io/control-plane-component: controller
  ports:
  - name: http
    port: 8085
    targetPort: 8085
---
apiVersion: apps/v1
kind: Deployment
metadata:
  annotations:
    linkerd.io/created-by: linkerd/helm linkerd-version
  labels:
    app.kubernetes.io/name: controller
    app.kubernetes.io/part-of: Linkerd
    app.kubernetes.io/version: linkerd-version
    linkerd.io/control-plane-component: controller
    linkerd.io/control-plane-ns: linkerd
  name: linkerd-controller
  namespace: linkerd
spec:
  replicas: 1
  selector:
    matchLabels:
      linkerd.io/control-plane-component: controller
      linkerd.io/control-plane-ns: linkerd
      linkerd.io/proxy-deployment: linkerd-controller
  template:
    metadata:
      annotations:
        linkerd.io/created-by: linkerd/helm linkerd-version
        linkerd.io/identity-mode: default
        linkerd.io/proxy-version: test-proxy-version
      labels:
        linkerd.io/control-plane-component: controller
        linkerd.io/control-plane-ns: linkerd
        linkerd.io/workload-ns: linkerd
        linkerd.io/proxy-deployment: linkerd-controller
    spec:
      nodeSelector:
        beta.kubernetes.io/os: linux
      containers:
      - args:
        - public-api
        - -destination-addr=linkerd-dst.linkerd.svc.cluster.local:8086
        - -controller-namespace=linkerd
        - -log-level=info
        - -prometheus-url=http://linkerd-prometheus.linkerd.svc.cluster.local:9090
        image: gcr.io/linkerd-io/controller:linkerd-version
        imagePullPolicy: IfNotPresent
        livenessProbe:
          httpGet:
            path: /ping
            port: 9995
          initialDelaySeconds: 10
        name: public-api
        ports:
        - containerPort: 8085
          name: http
        - containerPort: 9995
          name: admin-http
        readinessProbe:
          failureThreshold: 7
          httpGet:
            path: /ready
            port: 9995
        securityContext:
          runAsUser: 2103
        volumeMounts:
        - mountPath: /var/run/linkerd/config
          name: config
      - env:
        - name: LINKERD2_PROXY_LOG
          value: warn,linkerd=info
        - name: LINKERD2_PROXY_LOG_FORMAT
          value: plain
        - name: LINKERD2_PROXY_DESTINATION_SVC_ADDR
          value: linkerd-dst.linkerd.svc.cluster.local:8086
        - name: LINKERD2_PROXY_DESTINATION_GET_NETWORKS
          value: "10.0.0.0/8,172.16.0.0/12,192.168.0.0/16"
        - name: LINKERD2_PROXY_INBOUND_CONNECT_TIMEOUT
          value: "100ms"
        - name: LINKERD2_PROXY_OUTBOUND_CONNECT_TIMEOUT
          value: "1000ms"
        - name: LINKERD2_PROXY_CONTROL_LISTEN_ADDR
          value: 0.0.0.0:4190
        - name: LINKERD2_PROXY_ADMIN_LISTEN_ADDR
          value: 0.0.0.0:4191
        - name: LINKERD2_PROXY_OUTBOUND_LISTEN_ADDR
          value: 127.0.0.1:4140
        - name: LINKERD2_PROXY_INBOUND_LISTEN_ADDR
          value: 0.0.0.0:4143
        - name: LINKERD2_PROXY_DESTINATION_GET_SUFFIXES
          value: svc.cluster.local.
        - name: LINKERD2_PROXY_DESTINATION_PROFILE_SUFFIXES
          value: svc.cluster.local.
        - name: LINKERD2_PROXY_INBOUND_ACCEPT_KEEPALIVE
          value: 10000ms
        - name: LINKERD2_PROXY_OUTBOUND_CONNECT_KEEPALIVE
          value: 10000ms
        - name: _pod_ns
          valueFrom:
            fieldRef:
              fieldPath: metadata.namespace
        - name: _pod_nodeName
          valueFrom:
             fieldRef:
              fieldPath: spec.nodeName
        - name: LINKERD2_PROXY_DESTINATION_CONTEXT
          value: |
            {"ns":"$(_pod_ns)", "nodeName":"$(_pod_nodeName)"}
        - name: LINKERD2_PROXY_IDENTITY_DIR
          value: /var/run/linkerd/identity/end-entity
        - name: LINKERD2_PROXY_IDENTITY_TRUST_ANCHORS
          value: |
            test-trust-anchor
        - name: LINKERD2_PROXY_IDENTITY_TOKEN_FILE
          value: /var/run/secrets/kubernetes.io/serviceaccount/token
        - name: LINKERD2_PROXY_IDENTITY_SVC_ADDR
          value: linkerd-identity.linkerd.svc.cluster.local:8080
        - name: _pod_sa
          valueFrom:
            fieldRef:
              fieldPath: spec.serviceAccountName
        - name: _l5d_ns
          value: linkerd
        - name: _l5d_trustdomain
          value: test.trust.domain
        - name: LINKERD2_PROXY_IDENTITY_LOCAL_NAME
          value: $(_pod_sa).$(_pod_ns).serviceaccount.identity.$(_l5d_ns).$(_l5d_trustdomain)
        - name: LINKERD2_PROXY_IDENTITY_SVC_NAME
          value: linkerd-identity.$(_l5d_ns).serviceaccount.identity.$(_l5d_ns).$(_l5d_trustdomain)
        - name: LINKERD2_PROXY_DESTINATION_SVC_NAME
          value: linkerd-destination.$(_l5d_ns).serviceaccount.identity.$(_l5d_ns).$(_l5d_trustdomain)
        - name: LINKERD2_PROXY_TAP_SVC_NAME
          value: linkerd-tap.$(_l5d_ns).serviceaccount.identity.$(_l5d_ns).$(_l5d_trustdomain)
        image: gcr.io/linkerd-io/proxy:test-proxy-version
        imagePullPolicy: IfNotPresent
        livenessProbe:
          httpGet:
            path: /live
            port: 4191
          initialDelaySeconds: 10
        name: linkerd-proxy
        ports:
        - containerPort: 4143
          name: linkerd-proxy
        - containerPort: 4191
          name: linkerd-admin
        readinessProbe:
          httpGet:
            path: /ready
            port: 4191
          initialDelaySeconds: 2
        resources:
        securityContext:
          allowPrivilegeEscalation: false
          readOnlyRootFilesystem: true
          runAsUser: 2102
        terminationMessagePolicy: FallbackToLogsOnError
        volumeMounts:
        - mountPath: /var/run/linkerd/identity/end-entity
          name: linkerd-identity-end-entity
      initContainers:
      - args:
        - --incoming-proxy-port
        - "4143"
        - --outgoing-proxy-port
        - "4140"
        - --proxy-uid
        - "2102"
        - --inbound-ports-to-ignore
        - 4190,4191,222
        - --outbound-ports-to-ignore
        - 443,111
        image: gcr.io/linkerd-io/proxy-init:test-proxy-init-version
        imagePullPolicy: IfNotPresent
        name: linkerd-init
        resources:
          limits:
            cpu: "100m"
            memory: "50Mi"
          requests:
            cpu: "10m"
            memory: "10Mi"
        securityContext:
          allowPrivilegeEscalation: false
          capabilities:
            add:
            - NET_ADMIN
            - NET_RAW
          privileged: false
          readOnlyRootFilesystem: true
          runAsNonRoot: false
          runAsUser: 0
        terminationMessagePolicy: FallbackToLogsOnError
        volumeMounts:
        - mountPath: /run
          name: linkerd-proxy-init-xtables-lock
      serviceAccountName: linkerd-controller
      volumes:
      - configMap:
          name: linkerd-config
        name: config
      - emptyDir: {}
        name: linkerd-proxy-init-xtables-lock
      - emptyDir:
          medium: Memory
        name: linkerd-identity-end-entity
---
# Source: linkerd2/templates/destination.yaml
---
###
### Destination Controller Service
###
---
kind: Service
apiVersion: v1
metadata:
  name: linkerd-dst
  namespace: linkerd
  labels:
    linkerd.io/control-plane-component: destination
    linkerd.io/control-plane-ns: linkerd
  annotations:
    linkerd.io/created-by: linkerd/helm linkerd-version
spec:
  type: ClusterIP
  selector:
    linkerd.io/control-plane-component: destination
  ports:
  - name: grpc
    port: 8086
    targetPort: 8086
---
apiVersion: apps/v1
kind: Deployment
metadata:
  annotations:
    linkerd.io/created-by: linkerd/helm linkerd-version
  labels:
    app.kubernetes.io/name: destination
    app.kubernetes.io/part-of: Linkerd
    app.kubernetes.io/version: linkerd-version
    linkerd.io/control-plane-component: destination
    linkerd.io/control-plane-ns: linkerd
  name: linkerd-destination
  namespace: linkerd
spec:
  replicas: 1
  selector:
    matchLabels:
      linkerd.io/control-plane-component: destination
      linkerd.io/control-plane-ns: linkerd
      linkerd.io/proxy-deployment: linkerd-destination
  template:
    metadata:
      annotations:
        linkerd.io/created-by: linkerd/helm linkerd-version
        linkerd.io/identity-mode: default
        linkerd.io/proxy-version: test-proxy-version
      labels:
        linkerd.io/control-plane-component: destination
        linkerd.io/control-plane-ns: linkerd
        linkerd.io/workload-ns: linkerd
        linkerd.io/proxy-deployment: linkerd-destination
    spec:
      nodeSelector:
        beta.kubernetes.io/os: linux
      containers:
      - args:
        - destination
        - -addr=:8086
        - -controller-namespace=linkerd
        - -enable-h2-upgrade=true
        - -log-level=info
        image: gcr.io/linkerd-io/controller:linkerd-version
        imagePullPolicy: IfNotPresent
        livenessProbe:
          httpGet:
            path: /ping
            port: 9996
          initialDelaySeconds: 10
        name: destination
        ports:
        - containerPort: 8086
          name: grpc
        - containerPort: 9996
          name: admin-http
        readinessProbe:
          failureThreshold: 7
          httpGet:
            path: /ready
            port: 9996
        securityContext:
          runAsUser: 2103
        volumeMounts:
        - mountPath: /var/run/linkerd/config
          name: config
      - env:
        - name: LINKERD2_PROXY_LOG
          value: warn,linkerd=info
        - name: LINKERD2_PROXY_LOG_FORMAT
          value: plain
        - name: LINKERD2_PROXY_DESTINATION_SVC_ADDR
          value: localhost.:8086
        - name: LINKERD2_PROXY_DESTINATION_GET_NETWORKS
          value: "10.0.0.0/8,172.16.0.0/12,192.168.0.0/16"
        - name: LINKERD2_PROXY_INBOUND_CONNECT_TIMEOUT
          value: "100ms"
        - name: LINKERD2_PROXY_OUTBOUND_CONNECT_TIMEOUT
          value: "1000ms"
        - name: LINKERD2_PROXY_CONTROL_LISTEN_ADDR
          value: 0.0.0.0:4190
        - name: LINKERD2_PROXY_ADMIN_LISTEN_ADDR
          value: 0.0.0.0:4191
        - name: LINKERD2_PROXY_OUTBOUND_LISTEN_ADDR
          value: 127.0.0.1:4140
        - name: LINKERD2_PROXY_INBOUND_LISTEN_ADDR
          value: 0.0.0.0:4143
        - name: LINKERD2_PROXY_DESTINATION_GET_SUFFIXES
          value: svc.cluster.local.
        - name: LINKERD2_PROXY_DESTINATION_PROFILE_SUFFIXES
          value: svc.cluster.local.
        - name: LINKERD2_PROXY_INBOUND_ACCEPT_KEEPALIVE
          value: 10000ms
        - name: LINKERD2_PROXY_OUTBOUND_CONNECT_KEEPALIVE
          value: 10000ms
        - name: _pod_ns
          valueFrom:
            fieldRef:
              fieldPath: metadata.namespace
        - name: _pod_nodeName
          valueFrom:
             fieldRef:
              fieldPath: spec.nodeName
        - name: LINKERD2_PROXY_DESTINATION_CONTEXT
          value: |
            {"ns":"$(_pod_ns)", "nodeName":"$(_pod_nodeName)"}
        - name: LINKERD2_PROXY_IDENTITY_DIR
          value: /var/run/linkerd/identity/end-entity
        - name: LINKERD2_PROXY_IDENTITY_TRUST_ANCHORS
          value: |
            test-trust-anchor
        - name: LINKERD2_PROXY_IDENTITY_TOKEN_FILE
          value: /var/run/secrets/kubernetes.io/serviceaccount/token
        - name: LINKERD2_PROXY_IDENTITY_SVC_ADDR
          value: linkerd-identity.linkerd.svc.cluster.local:8080
        - name: _pod_sa
          valueFrom:
            fieldRef:
              fieldPath: spec.serviceAccountName
        - name: _l5d_ns
          value: linkerd
        - name: _l5d_trustdomain
          value: test.trust.domain
        - name: LINKERD2_PROXY_IDENTITY_LOCAL_NAME
          value: $(_pod_sa).$(_pod_ns).serviceaccount.identity.$(_l5d_ns).$(_l5d_trustdomain)
        - name: LINKERD2_PROXY_IDENTITY_SVC_NAME
          value: linkerd-identity.$(_l5d_ns).serviceaccount.identity.$(_l5d_ns).$(_l5d_trustdomain)
        - name: LINKERD2_PROXY_DESTINATION_SVC_NAME
          value: linkerd-destination.$(_l5d_ns).serviceaccount.identity.$(_l5d_ns).$(_l5d_trustdomain)
        - name: LINKERD2_PROXY_TAP_SVC_NAME
          value: linkerd-tap.$(_l5d_ns).serviceaccount.identity.$(_l5d_ns).$(_l5d_trustdomain)
        image: gcr.io/linkerd-io/proxy:test-proxy-version
        imagePullPolicy: IfNotPresent
        livenessProbe:
          httpGet:
            path: /live
            port: 4191
          initialDelaySeconds: 10
        name: linkerd-proxy
        ports:
        - containerPort: 4143
          name: linkerd-proxy
        - containerPort: 4191
          name: linkerd-admin
        readinessProbe:
          httpGet:
            path: /ready
            port: 4191
          initialDelaySeconds: 2
        resources:
        securityContext:
          allowPrivilegeEscalation: false
          readOnlyRootFilesystem: true
          runAsUser: 2102
        terminationMessagePolicy: FallbackToLogsOnError
        volumeMounts:
        - mountPath: /var/run/linkerd/identity/end-entity
          name: linkerd-identity-end-entity
      initContainers:
      - args:
        - --incoming-proxy-port
        - "4143"
        - --outgoing-proxy-port
        - "4140"
        - --proxy-uid
        - "2102"
        - --inbound-ports-to-ignore
        - 4190,4191,222
        - --outbound-ports-to-ignore
        - 443,111
        image: gcr.io/linkerd-io/proxy-init:test-proxy-init-version
        imagePullPolicy: IfNotPresent
        name: linkerd-init
        resources:
          limits:
            cpu: "100m"
            memory: "50Mi"
          requests:
            cpu: "10m"
            memory: "10Mi"
        securityContext:
          allowPrivilegeEscalation: false
          capabilities:
            add:
            - NET_ADMIN
            - NET_RAW
          privileged: false
          readOnlyRootFilesystem: true
          runAsNonRoot: false
          runAsUser: 0
        terminationMessagePolicy: FallbackToLogsOnError
        volumeMounts:
        - mountPath: /run
          name: linkerd-proxy-init-xtables-lock
      serviceAccountName: linkerd-destination
      volumes:
      - configMap:
          name: linkerd-config
        name: config
      - emptyDir: {}
        name: linkerd-proxy-init-xtables-lock
      - emptyDir:
          medium: Memory
        name: linkerd-identity-end-entity
---
# Source: linkerd2/templates/heartbeat.yaml
---
###
### Heartbeat
###
---
apiVersion: batch/v1beta1
kind: CronJob
metadata:
  name: linkerd-heartbeat
  namespace: linkerd
  labels:
    app.kubernetes.io/name: heartbeat
    app.kubernetes.io/part-of: Linkerd
    app.kubernetes.io/version: linkerd-version
    linkerd.io/control-plane-component: heartbeat
    linkerd.io/control-plane-ns: linkerd
  annotations:
    linkerd.io/created-by: linkerd/helm linkerd-version
spec:
  schedule: "0 0 * * *"
  successfulJobsHistoryLimit: 0
  jobTemplate:
    spec:
      template:
        metadata:
          labels:
            linkerd.io/control-plane-component: heartbeat
            linkerd.io/workload-ns: linkerd
          annotations:
            linkerd.io/created-by: linkerd/helm linkerd-version
        spec:
          nodeSelector:
            beta.kubernetes.io/os: linux
          serviceAccountName: linkerd-heartbeat
          restartPolicy: Never
          containers:
          - name: heartbeat
            image: gcr.io/linkerd-io/controller:linkerd-version
            imagePullPolicy: IfNotPresent
            args:
            - "heartbeat"
            - "-controller-namespace=linkerd"
            - "-log-level=info"
            - "-prometheus-url=http://linkerd-prometheus.linkerd.svc.cluster.local:9090"
            securityContext:
              runAsUser: 2103
---
# Source: linkerd2/templates/proxy-injector.yaml
---
###
### Proxy Injector
###
---
apiVersion: apps/v1
kind: Deployment
metadata:
  annotations:
    linkerd.io/created-by: linkerd/helm linkerd-version
  labels:
    app.kubernetes.io/name: proxy-injector
    app.kubernetes.io/part-of: Linkerd
    app.kubernetes.io/version: linkerd-version
    linkerd.io/control-plane-component: proxy-injector
    linkerd.io/control-plane-ns: linkerd
  name: linkerd-proxy-injector
  namespace: linkerd
spec:
  replicas: 1
  selector:
    matchLabels:
      linkerd.io/control-plane-component: proxy-injector
  template:
    metadata:
      annotations:
        linkerd.io/helm-release-version: "0"
        linkerd.io/created-by: linkerd/helm linkerd-version
        linkerd.io/identity-mode: default
        linkerd.io/proxy-version: test-proxy-version
      labels:
        linkerd.io/control-plane-component: proxy-injector
        linkerd.io/control-plane-ns: linkerd
        linkerd.io/workload-ns: linkerd
        linkerd.io/proxy-deployment: linkerd-proxy-injector
    spec:
      nodeSelector:
        beta.kubernetes.io/os: linux
      containers:
      - args:
        - proxy-injector
        - -log-level=info
        image: gcr.io/linkerd-io/controller:linkerd-version
        imagePullPolicy: IfNotPresent
        livenessProbe:
          httpGet:
            path: /ping
            port: 9995
          initialDelaySeconds: 10
        name: proxy-injector
        ports:
        - containerPort: 8443
          name: proxy-injector
        - containerPort: 9995
          name: admin-http
        readinessProbe:
          failureThreshold: 7
          httpGet:
            path: /ready
            port: 9995
        securityContext:
          runAsUser: 2103
        volumeMounts:
        - mountPath: /var/run/linkerd/config
          name: config
        - mountPath: /var/run/linkerd/tls
          name: tls
          readOnly: true
      - env:
        - name: LINKERD2_PROXY_LOG
          value: warn,linkerd=info
        - name: LINKERD2_PROXY_LOG_FORMAT
          value: plain
        - name: LINKERD2_PROXY_DESTINATION_SVC_ADDR
          value: linkerd-dst.linkerd.svc.cluster.local:8086
        - name: LINKERD2_PROXY_DESTINATION_GET_NETWORKS
          value: "10.0.0.0/8,172.16.0.0/12,192.168.0.0/16"
        - name: LINKERD2_PROXY_INBOUND_CONNECT_TIMEOUT
          value: "100ms"
        - name: LINKERD2_PROXY_OUTBOUND_CONNECT_TIMEOUT
          value: "1000ms"
        - name: LINKERD2_PROXY_CONTROL_LISTEN_ADDR
          value: 0.0.0.0:4190
        - name: LINKERD2_PROXY_ADMIN_LISTEN_ADDR
          value: 0.0.0.0:4191
        - name: LINKERD2_PROXY_OUTBOUND_LISTEN_ADDR
          value: 127.0.0.1:4140
        - name: LINKERD2_PROXY_INBOUND_LISTEN_ADDR
          value: 0.0.0.0:4143
        - name: LINKERD2_PROXY_DESTINATION_GET_SUFFIXES
          value: svc.cluster.local.
        - name: LINKERD2_PROXY_DESTINATION_PROFILE_SUFFIXES
          value: svc.cluster.local.
        - name: LINKERD2_PROXY_INBOUND_ACCEPT_KEEPALIVE
          value: 10000ms
        - name: LINKERD2_PROXY_OUTBOUND_CONNECT_KEEPALIVE
          value: 10000ms
        - name: _pod_ns
          valueFrom:
            fieldRef:
              fieldPath: metadata.namespace
        - name: _pod_nodeName
          valueFrom:
             fieldRef:
              fieldPath: spec.nodeName
        - name: LINKERD2_PROXY_DESTINATION_CONTEXT
          value: |
            {"ns":"$(_pod_ns)", "nodeName":"$(_pod_nodeName)"}
        - name: LINKERD2_PROXY_IDENTITY_DIR
          value: /var/run/linkerd/identity/end-entity
        - name: LINKERD2_PROXY_IDENTITY_TRUST_ANCHORS
          value: |
            test-trust-anchor
        - name: LINKERD2_PROXY_IDENTITY_TOKEN_FILE
          value: /var/run/secrets/kubernetes.io/serviceaccount/token
        - name: LINKERD2_PROXY_IDENTITY_SVC_ADDR
          value: linkerd-identity.linkerd.svc.cluster.local:8080
        - name: _pod_sa
          valueFrom:
            fieldRef:
              fieldPath: spec.serviceAccountName
        - name: _l5d_ns
          value: linkerd
        - name: _l5d_trustdomain
          value: test.trust.domain
        - name: LINKERD2_PROXY_IDENTITY_LOCAL_NAME
          value: $(_pod_sa).$(_pod_ns).serviceaccount.identity.$(_l5d_ns).$(_l5d_trustdomain)
        - name: LINKERD2_PROXY_IDENTITY_SVC_NAME
          value: linkerd-identity.$(_l5d_ns).serviceaccount.identity.$(_l5d_ns).$(_l5d_trustdomain)
        - name: LINKERD2_PROXY_DESTINATION_SVC_NAME
          value: linkerd-destination.$(_l5d_ns).serviceaccount.identity.$(_l5d_ns).$(_l5d_trustdomain)
        - name: LINKERD2_PROXY_TAP_SVC_NAME
          value: linkerd-tap.$(_l5d_ns).serviceaccount.identity.$(_l5d_ns).$(_l5d_trustdomain)
        image: gcr.io/linkerd-io/proxy:test-proxy-version
        imagePullPolicy: IfNotPresent
        livenessProbe:
          httpGet:
            path: /live
            port: 4191
          initialDelaySeconds: 10
        name: linkerd-proxy
        ports:
        - containerPort: 4143
          name: linkerd-proxy
        - containerPort: 4191
          name: linkerd-admin
        readinessProbe:
          httpGet:
            path: /ready
            port: 4191
          initialDelaySeconds: 2
        resources:
        securityContext:
          allowPrivilegeEscalation: false
          readOnlyRootFilesystem: true
          runAsUser: 2102
        terminationMessagePolicy: FallbackToLogsOnError
        volumeMounts:
        - mountPath: /var/run/linkerd/identity/end-entity
          name: linkerd-identity-end-entity
      initContainers:
      - args:
        - --incoming-proxy-port
        - "4143"
        - --outgoing-proxy-port
        - "4140"
        - --proxy-uid
        - "2102"
        - --inbound-ports-to-ignore
        - 4190,4191,222
        - --outbound-ports-to-ignore
        - 443,111
        image: gcr.io/linkerd-io/proxy-init:test-proxy-init-version
        imagePullPolicy: IfNotPresent
        name: linkerd-init
        resources:
          limits:
            cpu: "100m"
            memory: "50Mi"
          requests:
            cpu: "10m"
            memory: "10Mi"
        securityContext:
          allowPrivilegeEscalation: false
          capabilities:
            add:
            - NET_ADMIN
            - NET_RAW
          privileged: false
          readOnlyRootFilesystem: true
          runAsNonRoot: false
          runAsUser: 0
        terminationMessagePolicy: FallbackToLogsOnError
        volumeMounts:
        - mountPath: /run
          name: linkerd-proxy-init-xtables-lock
      serviceAccountName: linkerd-proxy-injector
      volumes:
      - configMap:
          name: linkerd-config
        name: config
      - name: tls
        secret:
          secretName: linkerd-proxy-injector-tls
      - emptyDir: {}
        name: linkerd-proxy-init-xtables-lock
      - emptyDir:
          medium: Memory
        name: linkerd-identity-end-entity
---
kind: Service
apiVersion: v1
metadata:
  name: linkerd-proxy-injector
  namespace: linkerd
  labels:
    linkerd.io/control-plane-component: proxy-injector
    linkerd.io/control-plane-ns: linkerd
  annotations:
    linkerd.io/created-by: linkerd/helm linkerd-version
spec:
  type: ClusterIP
  selector:
    linkerd.io/control-plane-component: proxy-injector
  ports:
  - name: proxy-injector
    port: 443
    targetPort: proxy-injector
---
# Source: linkerd2/templates/sp-validator.yaml
---
###
### Service Profile Validator
###
---
kind: Service
apiVersion: v1
metadata:
  name: linkerd-sp-validator
  namespace: linkerd
  labels:
    linkerd.io/control-plane-component: sp-validator
    linkerd.io/control-plane-ns: linkerd
  annotations:
    linkerd.io/created-by: linkerd/helm linkerd-version
spec:
  type: ClusterIP
  selector:
    linkerd.io/control-plane-component: sp-validator
  ports:
  - name: sp-validator
    port: 443
    targetPort: sp-validator
---
apiVersion: apps/v1
kind: Deployment
metadata:
  annotations:
    linkerd.io/created-by: linkerd/helm linkerd-version
  labels:
    app.kubernetes.io/name: sp-validator
    app.kubernetes.io/part-of: Linkerd
    app.kubernetes.io/version: linkerd-version
    linkerd.io/control-plane-component: sp-validator
    linkerd.io/control-plane-ns: linkerd
  name: linkerd-sp-validator
  namespace: linkerd
spec:
  replicas: 1
  selector:
    matchLabels:
      linkerd.io/control-plane-component: sp-validator
  template:
    metadata:
      annotations:
        checksum/config: 6e734f618da84e77b839fe4aef71fef3292e197e2315d8f5c96811ce4ee133e3
        linkerd.io/created-by: linkerd/helm linkerd-version
        linkerd.io/identity-mode: default
        linkerd.io/proxy-version: test-proxy-version
      labels:
        linkerd.io/control-plane-component: sp-validator
        linkerd.io/control-plane-ns: linkerd
        linkerd.io/workload-ns: linkerd
        linkerd.io/proxy-deployment: linkerd-sp-validator
    spec:
      nodeSelector:
        beta.kubernetes.io/os: linux
      containers:
      - args:
        - sp-validator
        - -log-level=info
        image: gcr.io/linkerd-io/controller:linkerd-version
        imagePullPolicy: IfNotPresent
        livenessProbe:
          httpGet:
            path: /ping
            port: 9997
          initialDelaySeconds: 10
        name: sp-validator
        ports:
        - containerPort: 8443
          name: sp-validator
        - containerPort: 9997
          name: admin-http
        readinessProbe:
          failureThreshold: 7
          httpGet:
            path: /ready
            port: 9997
        securityContext:
          runAsUser: 2103
        volumeMounts:
        - mountPath: /var/run/linkerd/tls
          name: tls
          readOnly: true
      - env:
        - name: LINKERD2_PROXY_LOG
          value: warn,linkerd=info
        - name: LINKERD2_PROXY_LOG_FORMAT
          value: plain
        - name: LINKERD2_PROXY_DESTINATION_SVC_ADDR
          value: linkerd-dst.linkerd.svc.cluster.local:8086
        - name: LINKERD2_PROXY_DESTINATION_GET_NETWORKS
          value: "10.0.0.0/8,172.16.0.0/12,192.168.0.0/16"
        - name: LINKERD2_PROXY_INBOUND_CONNECT_TIMEOUT
          value: "100ms"
        - name: LINKERD2_PROXY_OUTBOUND_CONNECT_TIMEOUT
          value: "1000ms"
        - name: LINKERD2_PROXY_CONTROL_LISTEN_ADDR
          value: 0.0.0.0:4190
        - name: LINKERD2_PROXY_ADMIN_LISTEN_ADDR
          value: 0.0.0.0:4191
        - name: LINKERD2_PROXY_OUTBOUND_LISTEN_ADDR
          value: 127.0.0.1:4140
        - name: LINKERD2_PROXY_INBOUND_LISTEN_ADDR
          value: 0.0.0.0:4143
        - name: LINKERD2_PROXY_DESTINATION_GET_SUFFIXES
          value: svc.cluster.local.
        - name: LINKERD2_PROXY_DESTINATION_PROFILE_SUFFIXES
          value: svc.cluster.local.
        - name: LINKERD2_PROXY_INBOUND_ACCEPT_KEEPALIVE
          value: 10000ms
        - name: LINKERD2_PROXY_OUTBOUND_CONNECT_KEEPALIVE
          value: 10000ms
        - name: _pod_ns
          valueFrom:
            fieldRef:
              fieldPath: metadata.namespace
        - name: _pod_nodeName
          valueFrom:
             fieldRef:
              fieldPath: spec.nodeName
        - name: LINKERD2_PROXY_DESTINATION_CONTEXT
          value: |
            {"ns":"$(_pod_ns)", "nodeName":"$(_pod_nodeName)"}
        - name: LINKERD2_PROXY_IDENTITY_DIR
          value: /var/run/linkerd/identity/end-entity
        - name: LINKERD2_PROXY_IDENTITY_TRUST_ANCHORS
          value: |
            test-trust-anchor
        - name: LINKERD2_PROXY_IDENTITY_TOKEN_FILE
          value: /var/run/secrets/kubernetes.io/serviceaccount/token
        - name: LINKERD2_PROXY_IDENTITY_SVC_ADDR
          value: linkerd-identity.linkerd.svc.cluster.local:8080
        - name: _pod_sa
          valueFrom:
            fieldRef:
              fieldPath: spec.serviceAccountName
        - name: _l5d_ns
          value: linkerd
        - name: _l5d_trustdomain
          value: test.trust.domain
        - name: LINKERD2_PROXY_IDENTITY_LOCAL_NAME
          value: $(_pod_sa).$(_pod_ns).serviceaccount.identity.$(_l5d_ns).$(_l5d_trustdomain)
        - name: LINKERD2_PROXY_IDENTITY_SVC_NAME
          value: linkerd-identity.$(_l5d_ns).serviceaccount.identity.$(_l5d_ns).$(_l5d_trustdomain)
        - name: LINKERD2_PROXY_DESTINATION_SVC_NAME
          value: linkerd-destination.$(_l5d_ns).serviceaccount.identity.$(_l5d_ns).$(_l5d_trustdomain)
        - name: LINKERD2_PROXY_TAP_SVC_NAME
          value: linkerd-tap.$(_l5d_ns).serviceaccount.identity.$(_l5d_ns).$(_l5d_trustdomain)
        image: gcr.io/linkerd-io/proxy:test-proxy-version
        imagePullPolicy: IfNotPresent
        livenessProbe:
          httpGet:
            path: /live
            port: 4191
          initialDelaySeconds: 10
        name: linkerd-proxy
        ports:
        - containerPort: 4143
          name: linkerd-proxy
        - containerPort: 4191
          name: linkerd-admin
        readinessProbe:
          httpGet:
            path: /ready
            port: 4191
          initialDelaySeconds: 2
        resources:
        securityContext:
          allowPrivilegeEscalation: false
          readOnlyRootFilesystem: true
          runAsUser: 2102
        terminationMessagePolicy: FallbackToLogsOnError
        volumeMounts:
        - mountPath: /var/run/linkerd/identity/end-entity
          name: linkerd-identity-end-entity
      initContainers:
      - args:
        - --incoming-proxy-port
        - "4143"
        - --outgoing-proxy-port
        - "4140"
        - --proxy-uid
        - "2102"
        - --inbound-ports-to-ignore
        - 4190,4191,222
        - --outbound-ports-to-ignore
        - 443,111
        image: gcr.io/linkerd-io/proxy-init:test-proxy-init-version
        imagePullPolicy: IfNotPresent
        name: linkerd-init
        resources:
          limits:
            cpu: "100m"
            memory: "50Mi"
          requests:
            cpu: "10m"
            memory: "10Mi"
        securityContext:
          allowPrivilegeEscalation: false
          capabilities:
            add:
            - NET_ADMIN
            - NET_RAW
          privileged: false
          readOnlyRootFilesystem: true
          runAsNonRoot: false
          runAsUser: 0
        terminationMessagePolicy: FallbackToLogsOnError
        volumeMounts:
        - mountPath: /run
          name: linkerd-proxy-init-xtables-lock
      serviceAccountName: linkerd-sp-validator
      volumes:
      - name: tls
        secret:
<<<<<<< HEAD
=======
          secretName: linkerd-proxy-injector-tls
      - emptyDir: {}
        name: linkerd-proxy-init-xtables-lock
      - emptyDir:
          medium: Memory
        name: linkerd-identity-end-entity
---
kind: Service
apiVersion: v1
metadata:
  name: linkerd-proxy-injector
  namespace: linkerd
  labels:
    linkerd.io/control-plane-component: proxy-injector
    linkerd.io/control-plane-ns: linkerd
  annotations:
    linkerd.io/created-by: linkerd/helm linkerd-version
spec:
  type: ClusterIP
  selector:
    linkerd.io/control-plane-component: proxy-injector
  ports:
  - name: proxy-injector
    port: 443
    targetPort: proxy-injector
---
# Source: linkerd2/templates/sp-validator.yaml
---
###
### Service Profile Validator
###
---
kind: Service
apiVersion: v1
metadata:
  name: linkerd-sp-validator
  namespace: linkerd
  labels:
    linkerd.io/control-plane-component: sp-validator
    linkerd.io/control-plane-ns: linkerd
  annotations:
    linkerd.io/created-by: linkerd/helm linkerd-version
spec:
  type: ClusterIP
  selector:
    linkerd.io/control-plane-component: sp-validator
  ports:
  - name: sp-validator
    port: 443
    targetPort: sp-validator
---
apiVersion: apps/v1
kind: Deployment
metadata:
  annotations:
    linkerd.io/created-by: linkerd/helm linkerd-version
  labels:
    app.kubernetes.io/name: sp-validator
    app.kubernetes.io/part-of: Linkerd
    app.kubernetes.io/version: linkerd-version
    linkerd.io/control-plane-component: sp-validator
    linkerd.io/control-plane-ns: linkerd
  name: linkerd-sp-validator
  namespace: linkerd
spec:
  replicas: 1
  selector:
    matchLabels:
      linkerd.io/control-plane-component: sp-validator
  template:
    metadata:
      annotations:
        checksum/config: 2ef69096dc03ab049c6767f057e2360ec556c8dfb7290cee5d471f2a8b366cfe
        linkerd.io/created-by: linkerd/helm linkerd-version
        linkerd.io/identity-mode: default
        linkerd.io/proxy-version: test-proxy-version
      labels:
        linkerd.io/control-plane-component: sp-validator
        linkerd.io/control-plane-ns: linkerd
        linkerd.io/workload-ns: linkerd
        linkerd.io/proxy-deployment: linkerd-sp-validator
    spec:
      nodeSelector:
        beta.kubernetes.io/os: linux
      containers:
      - args:
        - sp-validator
        - -log-level=info
        image: gcr.io/linkerd-io/controller:linkerd-version
        imagePullPolicy: IfNotPresent
        livenessProbe:
          httpGet:
            path: /ping
            port: 9997
          initialDelaySeconds: 10
        name: sp-validator
        ports:
        - containerPort: 8443
          name: sp-validator
        - containerPort: 9997
          name: admin-http
        readinessProbe:
          failureThreshold: 7
          httpGet:
            path: /ready
            port: 9997
        securityContext:
          runAsUser: 2103
        volumeMounts:
        - mountPath: /var/run/linkerd/tls
          name: tls
          readOnly: true
      - env:
        - name: LINKERD2_PROXY_LOG
          value: warn,linkerd=info
        - name: LINKERD2_PROXY_LOG_FORMAT
          value: plain
        - name: LINKERD2_PROXY_DESTINATION_SVC_ADDR
          value: linkerd-dst.linkerd.svc.cluster.local:8086
        - name: LINKERD2_PROXY_DESTINATION_GET_NETWORKS
          value: "10.0.0.0/8,172.16.0.0/12,192.168.0.0/16"
        - name: LINKERD2_PROXY_INBOUND_CONNECT_TIMEOUT
          value: "100ms"
        - name: LINKERD2_PROXY_OUTBOUND_CONNECT_TIMEOUT
          value: "1000ms"
        - name: LINKERD2_PROXY_CONTROL_LISTEN_ADDR
          value: 0.0.0.0:4190
        - name: LINKERD2_PROXY_ADMIN_LISTEN_ADDR
          value: 0.0.0.0:4191
        - name: LINKERD2_PROXY_OUTBOUND_LISTEN_ADDR
          value: 127.0.0.1:4140
        - name: LINKERD2_PROXY_INBOUND_LISTEN_ADDR
          value: 0.0.0.0:4143
        - name: LINKERD2_PROXY_DESTINATION_GET_SUFFIXES
          value: svc.cluster.local.
        - name: LINKERD2_PROXY_DESTINATION_PROFILE_SUFFIXES
          value: svc.cluster.local.
        - name: LINKERD2_PROXY_INBOUND_ACCEPT_KEEPALIVE
          value: 10000ms
        - name: LINKERD2_PROXY_OUTBOUND_CONNECT_KEEPALIVE
          value: 10000ms
        - name: _pod_ns
          valueFrom:
            fieldRef:
              fieldPath: metadata.namespace
        - name: _pod_nodeName
          valueFrom:
             fieldRef:
              fieldPath: spec.nodeName
        - name: LINKERD2_PROXY_DESTINATION_CONTEXT
          value: |
            {"ns":"$(_pod_ns)", "nodeName":"$(_pod_nodeName)"}
        - name: LINKERD2_PROXY_IDENTITY_DIR
          value: /var/run/linkerd/identity/end-entity
        - name: LINKERD2_PROXY_IDENTITY_TRUST_ANCHORS
          value: |
            test-trust-anchor
        - name: LINKERD2_PROXY_IDENTITY_TOKEN_FILE
          value: /var/run/secrets/kubernetes.io/serviceaccount/token
        - name: LINKERD2_PROXY_IDENTITY_SVC_ADDR
          value: linkerd-identity.linkerd.svc.cluster.local:8080
        - name: _pod_sa
          valueFrom:
            fieldRef:
              fieldPath: spec.serviceAccountName
        - name: _l5d_ns
          value: linkerd
        - name: _l5d_trustdomain
          value: test.trust.domain
        - name: LINKERD2_PROXY_IDENTITY_LOCAL_NAME
          value: $(_pod_sa).$(_pod_ns).serviceaccount.identity.$(_l5d_ns).$(_l5d_trustdomain)
        - name: LINKERD2_PROXY_IDENTITY_SVC_NAME
          value: linkerd-identity.$(_l5d_ns).serviceaccount.identity.$(_l5d_ns).$(_l5d_trustdomain)
        - name: LINKERD2_PROXY_DESTINATION_SVC_NAME
          value: linkerd-destination.$(_l5d_ns).serviceaccount.identity.$(_l5d_ns).$(_l5d_trustdomain)
        - name: LINKERD2_PROXY_TAP_SVC_NAME
          value: linkerd-tap.$(_l5d_ns).serviceaccount.identity.$(_l5d_ns).$(_l5d_trustdomain)
        image: gcr.io/linkerd-io/proxy:test-proxy-version
        imagePullPolicy: IfNotPresent
        livenessProbe:
          httpGet:
            path: /live
            port: 4191
          initialDelaySeconds: 10
        name: linkerd-proxy
        ports:
        - containerPort: 4143
          name: linkerd-proxy
        - containerPort: 4191
          name: linkerd-admin
        readinessProbe:
          httpGet:
            path: /ready
            port: 4191
          initialDelaySeconds: 2
        resources:
        securityContext:
          allowPrivilegeEscalation: false
          readOnlyRootFilesystem: true
          runAsUser: 2102
        terminationMessagePolicy: FallbackToLogsOnError
        volumeMounts:
        - mountPath: /var/run/linkerd/identity/end-entity
          name: linkerd-identity-end-entity
      initContainers:
      - args:
        - --incoming-proxy-port
        - "4143"
        - --outgoing-proxy-port
        - "4140"
        - --proxy-uid
        - "2102"
        - --inbound-ports-to-ignore
        - 4190,4191,222
        - --outbound-ports-to-ignore
        - 443,111
        image: gcr.io/linkerd-io/proxy-init:test-proxy-init-version
        imagePullPolicy: IfNotPresent
        name: linkerd-init
        resources:
          limits:
            cpu: "100m"
            memory: "50Mi"
          requests:
            cpu: "10m"
            memory: "10Mi"
        securityContext:
          allowPrivilegeEscalation: false
          capabilities:
            add:
            - NET_ADMIN
            - NET_RAW
          privileged: false
          readOnlyRootFilesystem: true
          runAsNonRoot: false
          runAsUser: 0
        terminationMessagePolicy: FallbackToLogsOnError
        volumeMounts:
        - mountPath: /run
          name: linkerd-proxy-init-xtables-lock
      serviceAccountName: linkerd-sp-validator
      volumes:
      - name: tls
        secret:
>>>>>>> 96f662df
          secretName: linkerd-sp-validator-tls
      - emptyDir: {}
        name: linkerd-proxy-init-xtables-lock
      - emptyDir:
          medium: Memory
        name: linkerd-identity-end-entity
---
# Source: linkerd2/templates/tap.yaml
---
###
### Tap
###
---
kind: Service
apiVersion: v1
metadata:
  name: linkerd-tap
  namespace: linkerd
  labels:
    linkerd.io/control-plane-component: tap
    linkerd.io/control-plane-ns: linkerd
  annotations:
    linkerd.io/created-by: linkerd/helm linkerd-version
spec:
  type: ClusterIP
  selector:
    linkerd.io/control-plane-component: tap
  ports:
  - name: grpc
    port: 8088
    targetPort: 8088
  - name: apiserver
    port: 443
    targetPort: apiserver
---
kind: Deployment
apiVersion: apps/v1
metadata:
  annotations:
    linkerd.io/created-by: linkerd/helm linkerd-version
  labels:
    app.kubernetes.io/name: tap
    app.kubernetes.io/part-of: Linkerd
    app.kubernetes.io/version: linkerd-version
    linkerd.io/control-plane-component: tap
    linkerd.io/control-plane-ns: linkerd
  name: linkerd-tap
  namespace: linkerd
spec:
  replicas: 1
  selector:
    matchLabels:
      linkerd.io/control-plane-component: tap
      linkerd.io/control-plane-ns: linkerd
      linkerd.io/proxy-deployment: linkerd-tap
  template:
    metadata:
      annotations:
        checksum/config: 394865b9065b74cd3fbb50fc96923c65e29bd4345c2574b5d2511a20effedadb
        linkerd.io/created-by: linkerd/helm linkerd-version
        linkerd.io/identity-mode: default
        linkerd.io/proxy-version: test-proxy-version
      labels:
        linkerd.io/control-plane-component: tap
        linkerd.io/control-plane-ns: linkerd
        linkerd.io/workload-ns: linkerd
        linkerd.io/proxy-deployment: linkerd-tap
    spec:
      nodeSelector:
        beta.kubernetes.io/os: linux
      containers:
      - args:
        - tap
        - -controller-namespace=linkerd
        - -log-level=info
        image: gcr.io/linkerd-io/controller:linkerd-version
        imagePullPolicy: IfNotPresent
        livenessProbe:
          httpGet:
            path: /ping
            port: 9998
          initialDelaySeconds: 10
        name: tap
        ports:
        - containerPort: 8088
          name: grpc
        - containerPort: 8089
          name: apiserver
        - containerPort: 9998
          name: admin-http
        readinessProbe:
          failureThreshold: 7
          httpGet:
            path: /ready
            port: 9998
        securityContext:
          runAsUser: 2103
        volumeMounts:
        - mountPath: /var/run/linkerd/tls
          name: tls
          readOnly: true
        - mountPath: /var/run/linkerd/config
          name: config
      - env:
        - name: LINKERD2_PROXY_LOG
          value: warn,linkerd=info
        - name: LINKERD2_PROXY_LOG_FORMAT
          value: plain
        - name: LINKERD2_PROXY_DESTINATION_SVC_ADDR
          value: linkerd-dst.linkerd.svc.cluster.local:8086
        - name: LINKERD2_PROXY_DESTINATION_GET_NETWORKS
          value: "10.0.0.0/8,172.16.0.0/12,192.168.0.0/16"
        - name: LINKERD2_PROXY_INBOUND_CONNECT_TIMEOUT
          value: "100ms"
        - name: LINKERD2_PROXY_OUTBOUND_CONNECT_TIMEOUT
          value: "1000ms"
        - name: LINKERD2_PROXY_CONTROL_LISTEN_ADDR
          value: 0.0.0.0:4190
        - name: LINKERD2_PROXY_ADMIN_LISTEN_ADDR
          value: 0.0.0.0:4191
        - name: LINKERD2_PROXY_OUTBOUND_LISTEN_ADDR
          value: 127.0.0.1:4140
        - name: LINKERD2_PROXY_INBOUND_LISTEN_ADDR
          value: 0.0.0.0:4143
        - name: LINKERD2_PROXY_DESTINATION_GET_SUFFIXES
          value: svc.cluster.local.
        - name: LINKERD2_PROXY_DESTINATION_PROFILE_SUFFIXES
          value: svc.cluster.local.
        - name: LINKERD2_PROXY_INBOUND_ACCEPT_KEEPALIVE
          value: 10000ms
        - name: LINKERD2_PROXY_OUTBOUND_CONNECT_KEEPALIVE
          value: 10000ms
        - name: _pod_ns
          valueFrom:
            fieldRef:
              fieldPath: metadata.namespace
        - name: _pod_nodeName
          valueFrom:
             fieldRef:
              fieldPath: spec.nodeName
        - name: LINKERD2_PROXY_DESTINATION_CONTEXT
          value: |
            {"ns":"$(_pod_ns)", "nodeName":"$(_pod_nodeName)"}
        - name: LINKERD2_PROXY_IDENTITY_DIR
          value: /var/run/linkerd/identity/end-entity
        - name: LINKERD2_PROXY_IDENTITY_TRUST_ANCHORS
          value: |
            test-trust-anchor
        - name: LINKERD2_PROXY_IDENTITY_TOKEN_FILE
          value: /var/run/secrets/kubernetes.io/serviceaccount/token
        - name: LINKERD2_PROXY_IDENTITY_SVC_ADDR
          value: linkerd-identity.linkerd.svc.cluster.local:8080
        - name: _pod_sa
          valueFrom:
            fieldRef:
              fieldPath: spec.serviceAccountName
        - name: _l5d_ns
          value: linkerd
        - name: _l5d_trustdomain
          value: test.trust.domain
        - name: LINKERD2_PROXY_IDENTITY_LOCAL_NAME
          value: $(_pod_sa).$(_pod_ns).serviceaccount.identity.$(_l5d_ns).$(_l5d_trustdomain)
        - name: LINKERD2_PROXY_IDENTITY_SVC_NAME
          value: linkerd-identity.$(_l5d_ns).serviceaccount.identity.$(_l5d_ns).$(_l5d_trustdomain)
        - name: LINKERD2_PROXY_DESTINATION_SVC_NAME
          value: linkerd-destination.$(_l5d_ns).serviceaccount.identity.$(_l5d_ns).$(_l5d_trustdomain)
        - name: LINKERD2_PROXY_TAP_SVC_NAME
          value: linkerd-tap.$(_l5d_ns).serviceaccount.identity.$(_l5d_ns).$(_l5d_trustdomain)
        image: gcr.io/linkerd-io/proxy:test-proxy-version
        imagePullPolicy: IfNotPresent
        livenessProbe:
          httpGet:
            path: /live
            port: 4191
          initialDelaySeconds: 10
        name: linkerd-proxy
        ports:
        - containerPort: 4143
          name: linkerd-proxy
        - containerPort: 4191
          name: linkerd-admin
        readinessProbe:
          httpGet:
            path: /ready
            port: 4191
          initialDelaySeconds: 2
        resources:
        securityContext:
          allowPrivilegeEscalation: false
          readOnlyRootFilesystem: true
          runAsUser: 2102
        terminationMessagePolicy: FallbackToLogsOnError
        volumeMounts:
        - mountPath: /var/run/linkerd/identity/end-entity
          name: linkerd-identity-end-entity
      initContainers:
      - args:
        - --incoming-proxy-port
        - "4143"
        - --outgoing-proxy-port
        - "4140"
        - --proxy-uid
        - "2102"
        - --inbound-ports-to-ignore
        - 4190,4191,222
        - --outbound-ports-to-ignore
        - 443,111
        image: gcr.io/linkerd-io/proxy-init:test-proxy-init-version
        imagePullPolicy: IfNotPresent
        name: linkerd-init
        resources:
          limits:
            cpu: "100m"
            memory: "50Mi"
          requests:
            cpu: "10m"
            memory: "10Mi"
        securityContext:
          allowPrivilegeEscalation: false
          capabilities:
            add:
            - NET_ADMIN
            - NET_RAW
          privileged: false
          readOnlyRootFilesystem: true
          runAsNonRoot: false
          runAsUser: 0
        terminationMessagePolicy: FallbackToLogsOnError
        volumeMounts:
        - mountPath: /run
          name: linkerd-proxy-init-xtables-lock
      serviceAccountName: linkerd-tap
      volumes:
      - configMap:
          name: linkerd-config
        name: config
      - emptyDir: {}
        name: linkerd-proxy-init-xtables-lock
      - emptyDir:
          medium: Memory
        name: linkerd-identity-end-entity
      - name: tls
        secret:
          secretName: linkerd-tap-tls
---
# Source: linkerd2/templates/smi-metrics.yaml

---
# Source: linkerd2/templates/linkerd-config-addons.yaml
---
###
### linkerd add-ons configuration
###
---
kind: ConfigMap
apiVersion: v1
metadata:
  name: linkerd-config-addons
  namespace: linkerd
  labels:
    linkerd.io/control-plane-ns: linkerd
  annotations:
    linkerd.io/created-by: linkerd/helm linkerd-version
data:
  values: |-
    global:
      prometheusUrl: ""
      grafanaUrl: ""
    dashboard:
      enabled: true
      image: gcr.io/linkerd-io/web
      replicas: 1
    grafana:
      enabled: true
      image:
        name: gcr.io/linkerd-io/grafana
      name: linkerd-grafana
    prometheus:
      args:
        config.file: /etc/prometheus/prometheus.yml
        log.level: info
        storage.tsdb.path: /data
        storage.tsdb.retention.time: 6h
      enabled: true
      globalConfig:
        evaluation_interval: 10s
        scrape_interval: 10s
        scrape_timeout: 10s
      image: prom/prometheus:v2.15.2
    tracing:
      enabled: false
---
# Source: linkerd2/charts/grafana/templates/grafana-rbac.yaml
---
###
### Grafana RBAC
###
---
kind: ServiceAccount
apiVersion: v1
metadata:
  name: linkerd-grafana
  namespace: linkerd
  labels:
    linkerd.io/control-plane-component: grafana
    linkerd.io/control-plane-ns: linkerd
---
# Source: linkerd2/charts/grafana/templates/grafana.yaml
---
###
### Grafana
###
---
kind: ConfigMap
apiVersion: v1
metadata:
  name: linkerd-grafana-config
  namespace: linkerd
  labels:
    linkerd.io/control-plane-component: grafana
    linkerd.io/control-plane-ns: linkerd
  annotations:
    linkerd.io/created-by: linkerd/helm linkerd-version
data:
  grafana.ini: |-
    instance_name = linkerd-grafana

    [server]
    root_url = %(protocol)s://%(domain)s:/grafana/

    [auth]
    disable_login_form = true

    [auth.anonymous]
    enabled = true
    org_role = Editor

    [auth.basic]
    enabled = false

    [analytics]
    check_for_updates = false

    [panels]
    disable_sanitize_html = true

  datasources.yaml: |-
    apiVersion: 1
    datasources:
    - name: prometheus
      type: prometheus
      access: proxy
      orgId: 1
      url: http://linkerd-prometheus.linkerd.svc.cluster.local:9090
      isDefault: true
      jsonData:
        timeInterval: "5s"
      version: 1
      editable: true

  dashboards.yaml: |-
    apiVersion: 1
    providers:
    - name: 'default'
      orgId: 1
      folder: ''
      type: file
      disableDeletion: true
      editable: true
      options:
        path: /var/lib/grafana/dashboards
        homeDashboardId: linkerd-top-line
---
kind: Service
apiVersion: v1
metadata:
  name: linkerd-grafana
  namespace: linkerd
  labels:
    linkerd.io/control-plane-component: grafana
    linkerd.io/control-plane-ns: linkerd
  annotations:
    linkerd.io/created-by: linkerd/helm linkerd-version
spec:
  type: ClusterIP
  selector:
    linkerd.io/control-plane-component: grafana
  ports:
  - name: http
    port: 3000
    targetPort: 3000
---
apiVersion: apps/v1
kind: Deployment
metadata:
  annotations:
    linkerd.io/created-by: linkerd/helm linkerd-version
  labels:
    app.kubernetes.io/name: grafana
    app.kubernetes.io/part-of: Linkerd
    app.kubernetes.io/version: linkerd-version
    linkerd.io/control-plane-component: grafana
    linkerd.io/control-plane-ns: linkerd
  name: linkerd-grafana
  namespace: linkerd
spec:
  replicas: 1
  selector:
    matchLabels:
      linkerd.io/control-plane-component: grafana
      linkerd.io/control-plane-ns: linkerd
      linkerd.io/proxy-deployment: linkerd-grafana
  template:
    metadata:
      annotations:
        linkerd.io/created-by: linkerd/helm linkerd-version
        linkerd.io/identity-mode: default
        linkerd.io/proxy-version: test-proxy-version
      labels:
        linkerd.io/control-plane-component: grafana
        linkerd.io/control-plane-ns: linkerd
        linkerd.io/workload-ns: linkerd
        linkerd.io/proxy-deployment: linkerd-grafana
    spec:
      nodeSelector:
        null
      containers:
      - env:
        - name: GF_PATHS_DATA
          value: /data
        # Force using the go-based DNS resolver instead of the OS' to avoid failures in some environments
        # see https://github.com/grafana/grafana/issues/20096
        - name: GODEBUG
          value: netdns=go
        image: gcr.io/linkerd-io/grafana:linkerd-version
        imagePullPolicy: IfNotPresent
        livenessProbe:
          httpGet:
            path: /api/health
            port: 3000
          initialDelaySeconds: 30
        name: grafana
        ports:
        - containerPort: 3000
          name: http
        readinessProbe:
          httpGet:
            path: /api/health
            port: 3000
        securityContext:
          runAsUser: 472
        volumeMounts:
        - mountPath: /data
          name: data
        - mountPath: /etc/grafana
          name: grafana-config
          readOnly: true
      - env:
        - name: LINKERD2_PROXY_LOG
          value: warn,linkerd=info
        - name: LINKERD2_PROXY_LOG_FORMAT
          value: plain
        - name: LINKERD2_PROXY_DESTINATION_SVC_ADDR
          value: linkerd-dst.linkerd.svc.cluster.local:8086
        - name: LINKERD2_PROXY_DESTINATION_GET_NETWORKS
          value: "10.0.0.0/8,172.16.0.0/12,192.168.0.0/16"
        - name: LINKERD2_PROXY_INBOUND_CONNECT_TIMEOUT
          value: "100ms"
        - name: LINKERD2_PROXY_OUTBOUND_CONNECT_TIMEOUT
          value: "1000ms"
        - name: LINKERD2_PROXY_CONTROL_LISTEN_ADDR
          value: 0.0.0.0:4190
        - name: LINKERD2_PROXY_ADMIN_LISTEN_ADDR
          value: 0.0.0.0:4191
        - name: LINKERD2_PROXY_OUTBOUND_LISTEN_ADDR
          value: 127.0.0.1:4140
        - name: LINKERD2_PROXY_INBOUND_LISTEN_ADDR
          value: 0.0.0.0:4143
        - name: LINKERD2_PROXY_DESTINATION_GET_SUFFIXES
          value: svc.cluster.local.
        - name: LINKERD2_PROXY_DESTINATION_PROFILE_SUFFIXES
          value: svc.cluster.local.
        - name: LINKERD2_PROXY_INBOUND_ACCEPT_KEEPALIVE
          value: 10000ms
        - name: LINKERD2_PROXY_OUTBOUND_CONNECT_KEEPALIVE
          value: 10000ms
        - name: _pod_ns
          valueFrom:
            fieldRef:
              fieldPath: metadata.namespace
        - name: _pod_nodeName
          valueFrom:
             fieldRef:
              fieldPath: spec.nodeName
        - name: LINKERD2_PROXY_DESTINATION_CONTEXT
          value: |
            {"ns":"$(_pod_ns)", "nodeName":"$(_pod_nodeName)"}
        - name: LINKERD2_PROXY_IDENTITY_DIR
          value: /var/run/linkerd/identity/end-entity
        - name: LINKERD2_PROXY_IDENTITY_TRUST_ANCHORS
          value: |
            test-trust-anchor
        - name: LINKERD2_PROXY_IDENTITY_TOKEN_FILE
          value: /var/run/secrets/kubernetes.io/serviceaccount/token
        - name: LINKERD2_PROXY_IDENTITY_SVC_ADDR
          value: linkerd-identity.linkerd.svc.cluster.local:8080
        - name: _pod_sa
          valueFrom:
            fieldRef:
              fieldPath: spec.serviceAccountName
        - name: _l5d_ns
          value: linkerd
        - name: _l5d_trustdomain
          value: test.trust.domain
        - name: LINKERD2_PROXY_IDENTITY_LOCAL_NAME
          value: $(_pod_sa).$(_pod_ns).serviceaccount.identity.$(_l5d_ns).$(_l5d_trustdomain)
        - name: LINKERD2_PROXY_IDENTITY_SVC_NAME
          value: linkerd-identity.$(_l5d_ns).serviceaccount.identity.$(_l5d_ns).$(_l5d_trustdomain)
        - name: LINKERD2_PROXY_DESTINATION_SVC_NAME
          value: linkerd-destination.$(_l5d_ns).serviceaccount.identity.$(_l5d_ns).$(_l5d_trustdomain)
        - name: LINKERD2_PROXY_TAP_SVC_NAME
          value: linkerd-tap.$(_l5d_ns).serviceaccount.identity.$(_l5d_ns).$(_l5d_trustdomain)
        image: gcr.io/linkerd-io/proxy:test-proxy-version
        imagePullPolicy: IfNotPresent
        livenessProbe:
          httpGet:
            path: /live
            port: 4191
          initialDelaySeconds: 10
        name: linkerd-proxy
        ports:
        - containerPort: 4143
          name: linkerd-proxy
        - containerPort: 4191
          name: linkerd-admin
        readinessProbe:
          httpGet:
            path: /ready
            port: 4191
          initialDelaySeconds: 2
        resources:
        securityContext:
          allowPrivilegeEscalation: false
          readOnlyRootFilesystem: true
          runAsUser: 2102
        terminationMessagePolicy: FallbackToLogsOnError
        volumeMounts:
        - mountPath: /var/run/linkerd/identity/end-entity
          name: linkerd-identity-end-entity
      initContainers:
      - args:
        - --incoming-proxy-port
        - "4143"
        - --outgoing-proxy-port
        - "4140"
        - --proxy-uid
        - "2102"
        - --inbound-ports-to-ignore
        - 4190,4191,222
        - --outbound-ports-to-ignore
        - 443,111
        image: gcr.io/linkerd-io/proxy-init:test-proxy-init-version
        imagePullPolicy: IfNotPresent
        name: linkerd-init
        resources:
          limits:
            cpu: "100m"
            memory: "50Mi"
          requests:
            cpu: "10m"
            memory: "10Mi"
        securityContext:
          allowPrivilegeEscalation: false
          capabilities:
            add:
            - NET_ADMIN
            - NET_RAW
          privileged: false
          readOnlyRootFilesystem: true
          runAsNonRoot: false
          runAsUser: 0
        terminationMessagePolicy: FallbackToLogsOnError
        volumeMounts:
        - mountPath: /run
          name: linkerd-proxy-init-xtables-lock
      serviceAccountName: linkerd-grafana
      volumes:
      - emptyDir: {}
        name: data
      - configMap:
          items:
          - key: grafana.ini
            path: grafana.ini
          - key: datasources.yaml
            path: provisioning/datasources/datasources.yaml
          - key: dashboards.yaml
            path: provisioning/dashboards/dashboards.yaml
          name: linkerd-grafana-config
        name: grafana-config
      - emptyDir: {}
        name: linkerd-proxy-init-xtables-lock
      - emptyDir:
          medium: Memory
        name: linkerd-identity-end-entity
---
# Source: linkerd2/charts/prometheus/templates/prometheus-rbac.yaml
---
###
### Prometheus RBAC
###
---
kind: ClusterRole
apiVersion: rbac.authorization.k8s.io/v1
metadata:
  name: linkerd-linkerd-prometheus
  labels:
    linkerd.io/control-plane-component: prometheus
    linkerd.io/control-plane-ns: linkerd
rules:
- apiGroups: [""]
  resources: ["nodes", "nodes/proxy", "pods"]
  verbs: ["get", "list", "watch"]
---
kind: ClusterRoleBinding
apiVersion: rbac.authorization.k8s.io/v1
metadata:
  name: linkerd-linkerd-prometheus
  labels:
    linkerd.io/control-plane-component: prometheus
    linkerd.io/control-plane-ns: linkerd
roleRef:
  apiGroup: rbac.authorization.k8s.io
  kind: ClusterRole
  name: linkerd-linkerd-prometheus
subjects:
- kind: ServiceAccount
  name: linkerd-prometheus
  namespace: linkerd
---
kind: ServiceAccount
apiVersion: v1
metadata:
  name: linkerd-prometheus
  namespace: linkerd
  labels:
    linkerd.io/control-plane-component: prometheus
    linkerd.io/control-plane-ns: linkerd
---
# Source: linkerd2/charts/prometheus/templates/prometheus.yaml
---
###
### Prometheus
###
---
kind: ConfigMap
apiVersion: v1
metadata:
  name: linkerd-prometheus-config
  namespace: linkerd
  labels:
    linkerd.io/control-plane-component: prometheus
    linkerd.io/control-plane-ns: linkerd
  annotations:
    linkerd.io/created-by: linkerd/helm linkerd-version
data:
  prometheus.yml: |-
    global:
      evaluation_interval: 10s
      scrape_interval: 10s
      scrape_timeout: 10s

    rule_files:
    - /etc/prometheus/*_rules.yml
    - /etc/prometheus/*_rules.yaml

    scrape_configs:
    - job_name: 'prometheus'
      static_configs:
      - targets: ['localhost:9090']

    - job_name: 'grafana'
      kubernetes_sd_configs:
      - role: pod
        namespaces:
          names: ['linkerd']
      relabel_configs:
      - source_labels:
        - __meta_kubernetes_pod_container_name
        action: keep
        regex: ^grafana$

    #  Required for: https://grafana.com/grafana/dashboards/315
    - job_name: 'kubernetes-nodes-cadvisor'
      scheme: https
      tls_config:
        ca_file: /var/run/secrets/kubernetes.io/serviceaccount/ca.crt
        insecure_skip_verify: true
      bearer_token_file: /var/run/secrets/kubernetes.io/serviceaccount/token
      kubernetes_sd_configs:
      - role: node
      relabel_configs:
      - action: labelmap
        regex: __meta_kubernetes_node_label_(.+)
      - target_label: __address__
        replacement: kubernetes.default.svc:443
      - source_labels: [__meta_kubernetes_node_name]
        regex: (.+)
        target_label: __metrics_path__
        replacement: /api/v1/nodes/$1/proxy/metrics/cadvisor
      metric_relabel_configs:
      - source_labels: [__name__]
        regex: '(container|machine)_(cpu|memory|network|fs)_(.+)'
        action: keep
      - source_labels: [__name__]
        regex: 'container_memory_failures_total' # unneeded large metric
        action: drop

    - job_name: 'linkerd-controller'
      kubernetes_sd_configs:
      - role: pod
        namespaces:
          names: ['linkerd']
      relabel_configs:
      - source_labels:
        - __meta_kubernetes_pod_label_linkerd_io_control_plane_component
        - __meta_kubernetes_pod_container_port_name
        action: keep
        regex: (.*);admin-http$
      - source_labels: [__meta_kubernetes_pod_container_name]
        action: replace
        target_label: component

    - job_name: 'linkerd-service-mirror'
      kubernetes_sd_configs:
      - role: pod
      relabel_configs:
      - source_labels:
        - __meta_kubernetes_pod_label_linkerd_io_control_plane_component
        - __meta_kubernetes_pod_container_port_name
        action: keep
        regex: linkerd-service-mirror;admin-http$
      - source_labels: [__meta_kubernetes_pod_container_name]
        action: replace
        target_label: component

    - job_name: 'linkerd-proxy'
      kubernetes_sd_configs:
      - role: pod
      relabel_configs:
      - source_labels:
        - __meta_kubernetes_pod_container_name
        - __meta_kubernetes_pod_container_port_name
        - __meta_kubernetes_pod_label_linkerd_io_control_plane_ns
        action: keep
        regex: ^linkerd-proxy;linkerd-admin;linkerd$
      - source_labels: [__meta_kubernetes_namespace]
        action: replace
        target_label: namespace
      - source_labels: [__meta_kubernetes_pod_name]
        action: replace
        target_label: pod
      # special case k8s' "job" label, to not interfere with prometheus' "job"
      # label
      # __meta_kubernetes_pod_label_linkerd_io_proxy_job=foo =>
      # k8s_job=foo
      - source_labels: [__meta_kubernetes_pod_label_linkerd_io_proxy_job]
        action: replace
        target_label: k8s_job
      # drop __meta_kubernetes_pod_label_linkerd_io_proxy_job
      - action: labeldrop
        regex: __meta_kubernetes_pod_label_linkerd_io_proxy_job
      # __meta_kubernetes_pod_label_linkerd_io_proxy_deployment=foo =>
      # deployment=foo
      - action: labelmap
        regex: __meta_kubernetes_pod_label_linkerd_io_proxy_(.+)
      # drop all labels that we just made copies of in the previous labelmap
      - action: labeldrop
        regex: __meta_kubernetes_pod_label_linkerd_io_proxy_(.+)
      # __meta_kubernetes_pod_label_linkerd_io_foo=bar =>
      # foo=bar
      - action: labelmap
        regex: __meta_kubernetes_pod_label_linkerd_io_(.+)
      # Copy all pod labels to tmp labels
      - action: labelmap
        regex: __meta_kubernetes_pod_label_(.+)
        replacement: __tmp_pod_label_$1
      # Take `linkerd_io_` prefixed labels and copy them without the prefix
      - action: labelmap
        regex: __tmp_pod_label_linkerd_io_(.+)
        replacement:  __tmp_pod_label_$1
      # Drop the `linkerd_io_` originals
      - action: labeldrop
        regex: __tmp_pod_label_linkerd_io_(.+)
      # Copy tmp labels into real labels
      - action: labelmap
        regex: __tmp_pod_label_(.+)
---
kind: Service
apiVersion: v1
metadata:
  name: linkerd-prometheus
  namespace: linkerd
  labels:
    linkerd.io/control-plane-component: prometheus
    linkerd.io/control-plane-ns: linkerd
  annotations:
    linkerd.io/created-by: linkerd/helm linkerd-version
spec:
  type: ClusterIP
  selector:
    linkerd.io/control-plane-component: prometheus
  ports:
  - name: admin-http
    port: 9090
    targetPort: 9090
---
apiVersion: apps/v1
kind: Deployment
metadata:
  annotations:
    linkerd.io/created-by: linkerd/helm linkerd-version
  labels:
    app.kubernetes.io/name: prometheus
    app.kubernetes.io/part-of: Linkerd
    app.kubernetes.io/version: linkerd-version
    linkerd.io/control-plane-component: prometheus
    linkerd.io/control-plane-ns: linkerd
  name: linkerd-prometheus
  namespace: linkerd
spec:
  replicas: 1
  selector:
    matchLabels:
      linkerd.io/control-plane-component: prometheus
      linkerd.io/control-plane-ns: linkerd
      linkerd.io/proxy-deployment: linkerd-prometheus
  template:
    metadata:
      annotations:
        linkerd.io/created-by: linkerd/helm linkerd-version
        linkerd.io/identity-mode: default
        linkerd.io/proxy-version: test-proxy-version
      labels:
        linkerd.io/control-plane-component: prometheus
        linkerd.io/control-plane-ns: linkerd
        linkerd.io/workload-ns: linkerd
        linkerd.io/proxy-deployment: linkerd-prometheus
    spec:
      nodeSelector:
        null
      securityContext:
        fsGroup: 65534
      containers:
      - args:
        - --config.file=/etc/prometheus/prometheus.yml
        - --log.level=info
        - --storage.tsdb.path=/data
        - --storage.tsdb.retention.time=6h
        image: prom/prometheus:v2.15.2
        imagePullPolicy: IfNotPresent
        livenessProbe:
          httpGet:
            path: /-/healthy
            port: 9090
          initialDelaySeconds: 30
          timeoutSeconds: 30
        name: prometheus
        ports:
        - containerPort: 9090
          name: admin-http
        readinessProbe:
          httpGet:
            path: /-/ready
            port: 9090
          initialDelaySeconds: 30
          timeoutSeconds: 30
        securityContext:
          runAsNonRoot: true
          runAsUser: 65534
          runAsGroup: 65534
        volumeMounts:
        - mountPath: /data
          name: data
        - mountPath: /etc/prometheus/prometheus.yml
          name: prometheus-config
          subPath: prometheus.yml
          readOnly: true
      - env:
        - name: LINKERD2_PROXY_LOG
          value: warn,linkerd=info
        - name: LINKERD2_PROXY_LOG_FORMAT
          value: plain
        - name: LINKERD2_PROXY_DESTINATION_SVC_ADDR
          value: linkerd-dst.linkerd.svc.cluster.local:8086
        - name: LINKERD2_PROXY_DESTINATION_GET_NETWORKS
          value: "10.0.0.0/8,172.16.0.0/12,192.168.0.0/16"
        - name: LINKERD2_PROXY_INBOUND_CONNECT_TIMEOUT
          value: "100ms"
        - name: LINKERD2_PROXY_OUTBOUND_CONNECT_TIMEOUT
          value: "1000ms"
        - name: LINKERD2_PROXY_CONTROL_LISTEN_ADDR
          value: 0.0.0.0:4190
        - name: LINKERD2_PROXY_ADMIN_LISTEN_ADDR
          value: 0.0.0.0:4191
        - name: LINKERD2_PROXY_OUTBOUND_LISTEN_ADDR
          value: 127.0.0.1:4140
        - name: LINKERD2_PROXY_INBOUND_LISTEN_ADDR
          value: 0.0.0.0:4143
        - name: LINKERD2_PROXY_DESTINATION_GET_SUFFIXES
          value: svc.cluster.local.
        - name: LINKERD2_PROXY_DESTINATION_PROFILE_SUFFIXES
          value: svc.cluster.local.
        - name: LINKERD2_PROXY_INBOUND_ACCEPT_KEEPALIVE
          value: 10000ms
        - name: LINKERD2_PROXY_OUTBOUND_CONNECT_KEEPALIVE
          value: 10000ms
        - name: _pod_ns
          valueFrom:
            fieldRef:
              fieldPath: metadata.namespace
        - name: _pod_nodeName
          valueFrom:
             fieldRef:
              fieldPath: spec.nodeName
        - name: LINKERD2_PROXY_DESTINATION_CONTEXT
          value: |
            {"ns":"$(_pod_ns)", "nodeName":"$(_pod_nodeName)"}
        - name: LINKERD2_PROXY_OUTBOUND_ROUTER_CAPACITY
          value: "10000"
        - name: LINKERD2_PROXY_IDENTITY_DIR
          value: /var/run/linkerd/identity/end-entity
        - name: LINKERD2_PROXY_IDENTITY_TRUST_ANCHORS
          value: |
            test-trust-anchor
        - name: LINKERD2_PROXY_IDENTITY_TOKEN_FILE
          value: /var/run/secrets/kubernetes.io/serviceaccount/token
        - name: LINKERD2_PROXY_IDENTITY_SVC_ADDR
          value: linkerd-identity.linkerd.svc.cluster.local:8080
        - name: _pod_sa
          valueFrom:
            fieldRef:
              fieldPath: spec.serviceAccountName
        - name: _l5d_ns
          value: linkerd
        - name: _l5d_trustdomain
          value: test.trust.domain
        - name: LINKERD2_PROXY_IDENTITY_LOCAL_NAME
          value: $(_pod_sa).$(_pod_ns).serviceaccount.identity.$(_l5d_ns).$(_l5d_trustdomain)
        - name: LINKERD2_PROXY_IDENTITY_SVC_NAME
          value: linkerd-identity.$(_l5d_ns).serviceaccount.identity.$(_l5d_ns).$(_l5d_trustdomain)
        - name: LINKERD2_PROXY_DESTINATION_SVC_NAME
          value: linkerd-destination.$(_l5d_ns).serviceaccount.identity.$(_l5d_ns).$(_l5d_trustdomain)
        - name: LINKERD2_PROXY_TAP_SVC_NAME
          value: linkerd-tap.$(_l5d_ns).serviceaccount.identity.$(_l5d_ns).$(_l5d_trustdomain)
        image: gcr.io/linkerd-io/proxy:test-proxy-version
        imagePullPolicy: IfNotPresent
        livenessProbe:
          httpGet:
            path: /live
            port: 4191
          initialDelaySeconds: 10
        name: linkerd-proxy
        ports:
        - containerPort: 4143
          name: linkerd-proxy
        - containerPort: 4191
          name: linkerd-admin
        readinessProbe:
          httpGet:
            path: /ready
            port: 4191
          initialDelaySeconds: 2
        resources:
        securityContext:
          allowPrivilegeEscalation: false
          readOnlyRootFilesystem: true
          runAsUser: 2102
        terminationMessagePolicy: FallbackToLogsOnError
        volumeMounts:
        - mountPath: /var/run/linkerd/identity/end-entity
          name: linkerd-identity-end-entity
      initContainers:
      - args:
        - --incoming-proxy-port
        - "4143"
        - --outgoing-proxy-port
        - "4140"
        - --proxy-uid
        - "2102"
        - --inbound-ports-to-ignore
        - 4190,4191,222
        - --outbound-ports-to-ignore
        - 443,111
        image: gcr.io/linkerd-io/proxy-init:test-proxy-init-version
        imagePullPolicy: IfNotPresent
        name: linkerd-init
        resources:
          limits:
            cpu: "100m"
            memory: "50Mi"
          requests:
            cpu: "10m"
            memory: "10Mi"
        securityContext:
          allowPrivilegeEscalation: false
          capabilities:
            add:
            - NET_ADMIN
            - NET_RAW
          privileged: false
          readOnlyRootFilesystem: true
          runAsNonRoot: false
          runAsUser: 0
        terminationMessagePolicy: FallbackToLogsOnError
        volumeMounts:
        - mountPath: /run
          name: linkerd-proxy-init-xtables-lock
      serviceAccountName: linkerd-prometheus
      volumes:
      - name: data
        emptyDir: {}
      - configMap:
          name: linkerd-prometheus-config
        name: prometheus-config
      - emptyDir: {}
        name: linkerd-proxy-init-xtables-lock
      - emptyDir:
          medium: Memory
        name: linkerd-identity-end-entity
---
# Source: linkerd2/charts/dashboard/templates/web-rbac.yaml
---
###
### Web RBAC
###
---
apiVersion: rbac.authorization.k8s.io/v1
kind: Role
metadata:
  name: linkerd-web
  namespace: linkerd
  labels:
    linkerd.io/control-plane-component: web
    linkerd.io/control-plane-ns: linkerd
rules:
- apiGroups: [""]
  resources: ["configmaps"]
  verbs: ["get"]
  resourceNames: ["linkerd-config"]
- apiGroups: [""]
  resources: ["namespaces", "configmaps"]
  verbs: ["get"]
- apiGroups: [""]
  resources: ["serviceaccounts", "pods"]
  verbs: ["list"]
- apiGroups: ["apps"]
  resources: ["replicasets"]
  verbs: ["list"]
---
apiVersion: rbac.authorization.k8s.io/v1
kind: RoleBinding
metadata:
  name: linkerd-web
  namespace: linkerd
  labels:
    linkerd.io/control-plane-component: web
    linkerd.io/control-plane-ns: linkerd
roleRef:
  kind: Role
  name: linkerd-web
  apiGroup: rbac.authorization.k8s.io
subjects:
- kind: ServiceAccount
  name: linkerd-web
  namespace: linkerd
---
apiVersion: rbac.authorization.k8s.io/v1
kind: ClusterRole
metadata:
  name: linkerd-linkerd-web-check
  labels:
    linkerd.io/control-plane-component: web
    linkerd.io/control-plane-ns: linkerd
rules:
- apiGroups: ["rbac.authorization.k8s.io"]
  resources: ["clusterroles", "clusterrolebindings"]
  verbs: ["list"]
- apiGroups: ["apiextensions.k8s.io"]
  resources: ["customresourcedefinitions"]
  verbs: ["list"]
- apiGroups: ["admissionregistration.k8s.io"]
  resources: ["mutatingwebhookconfigurations", "validatingwebhookconfigurations"]
  verbs: ["list"]
- apiGroups: ["policy"]
  resources: ["podsecuritypolicies"]
  verbs: ["list"]
- apiGroups: ["linkerd.io"]
  resources: ["serviceprofiles"]
  verbs: ["list"]
- apiGroups: ["apiregistration.k8s.io"]
  resources: ["apiservices"]
  verbs: ["get"]
---
apiVersion: rbac.authorization.k8s.io/v1
kind: ClusterRoleBinding
metadata:
  name: linkerd-linkerd-web-check
  labels:
    linkerd.io/control-plane-component: web
    linkerd.io/control-plane-ns: linkerd
roleRef:
  kind: ClusterRole
  name: linkerd-linkerd-web-check
  apiGroup: rbac.authorization.k8s.io
subjects:
- kind: ServiceAccount
  name: linkerd-web
  namespace: linkerd
---
kind: ClusterRoleBinding
apiVersion: rbac.authorization.k8s.io/v1
metadata:
  name: linkerd-linkerd-web-admin
  labels:
    linkerd.io/control-plane-component: web
    linkerd.io/control-plane-ns: linkerd
roleRef:
  apiGroup: rbac.authorization.k8s.io
  kind: ClusterRole
  name: linkerd-linkerd-tap-admin
subjects:
- kind: ServiceAccount
  name: linkerd-web
  namespace: linkerd
---
kind: ServiceAccount
apiVersion: v1
metadata:
  name: linkerd-web
  namespace: linkerd
  labels:
    linkerd.io/control-plane-component: web
    linkerd.io/control-plane-ns: linkerd
---
# Source: linkerd2/charts/dashboard/templates/web.yaml
---
###
### Web
###
---
kind: Service
apiVersion: v1
metadata:
  name: linkerd-web
  namespace: linkerd
  labels:
    linkerd.io/control-plane-component: web
    linkerd.io/control-plane-ns: linkerd
  annotations:
    linkerd.io/created-by: linkerd/helm linkerd-version
spec:
  type: ClusterIP
  selector:
    linkerd.io/control-plane-component: web
  ports:
  - name: http
    port: 8084
    targetPort: 8084
  - name: admin-http
    port: 9994
    targetPort: 9994
---
apiVersion: apps/v1
kind: Deployment
metadata:
  annotations:
    linkerd.io/created-by: linkerd/helm linkerd-version
  labels:
    app.kubernetes.io/name: web
    app.kubernetes.io/part-of: Linkerd
    app.kubernetes.io/version: linkerd-version
    linkerd.io/control-plane-component: web
    linkerd.io/control-plane-ns: linkerd
  name: linkerd-web
  namespace: linkerd
spec:
  replicas: 1
  selector:
    matchLabels:
      linkerd.io/control-plane-component: web
      linkerd.io/control-plane-ns: linkerd
      linkerd.io/proxy-deployment: linkerd-web
  template:
    metadata:
      annotations:
        linkerd.io/created-by: linkerd/helm linkerd-version
        linkerd.io/identity-mode: default
        linkerd.io/proxy-version: test-proxy-version
      labels:
        linkerd.io/control-plane-component: web
        linkerd.io/control-plane-ns: linkerd
        linkerd.io/workload-ns: linkerd
        linkerd.io/proxy-deployment: linkerd-web
    spec:
      nodeSelector:
        null
      containers:
      - args:
        - -api-addr=linkerd-controller-api.linkerd.svc.cluster.local:8085
        - -grafana-addr=linkerd-grafana.linkerd.svc.cluster.local:3000
        - -jaeger-addr=linkerd-jaeger.linkerd.svc.cluster.local:16686
        - -controller-namespace=linkerd
        - -log-level=info
        - -enforced-host=^(localhost|127\.0\.0\.1|linkerd-web\.linkerd\.svc\.cluster\.local|linkerd-web\.linkerd\.svc|\[::1\])(:\d+)?$
        image: gcr.io/linkerd-io/web:linkerd-version
        imagePullPolicy: IfNotPresent
        livenessProbe:
          httpGet:
            path: /ping
            port: 9994
          initialDelaySeconds: 10
        name: web
        ports:
        - containerPort: 8084
          name: http
        - containerPort: 9994
          name: admin-http
        readinessProbe:
          failureThreshold: 7
          httpGet:
            path: /ready
            port: 9994
        securityContext:
          runAsUser: 
        volumeMounts:
        - mountPath: /var/run/linkerd/config
          name: config
      - env:
        - name: LINKERD2_PROXY_LOG
          value: warn,linkerd=info
        - name: LINKERD2_PROXY_LOG_FORMAT
          value: plain
        - name: LINKERD2_PROXY_DESTINATION_SVC_ADDR
          value: linkerd-dst.linkerd.svc.cluster.local:8086
        - name: LINKERD2_PROXY_DESTINATION_GET_NETWORKS
          value: "10.0.0.0/8,172.16.0.0/12,192.168.0.0/16"
        - name: LINKERD2_PROXY_INBOUND_CONNECT_TIMEOUT
          value: "100ms"
        - name: LINKERD2_PROXY_OUTBOUND_CONNECT_TIMEOUT
          value: "1000ms"
        - name: LINKERD2_PROXY_CONTROL_LISTEN_ADDR
          value: 0.0.0.0:4190
        - name: LINKERD2_PROXY_ADMIN_LISTEN_ADDR
          value: 0.0.0.0:4191
        - name: LINKERD2_PROXY_OUTBOUND_LISTEN_ADDR
          value: 127.0.0.1:4140
        - name: LINKERD2_PROXY_INBOUND_LISTEN_ADDR
          value: 0.0.0.0:4143
        - name: LINKERD2_PROXY_DESTINATION_GET_SUFFIXES
          value: svc.cluster.local.
        - name: LINKERD2_PROXY_DESTINATION_PROFILE_SUFFIXES
          value: svc.cluster.local.
        - name: LINKERD2_PROXY_INBOUND_ACCEPT_KEEPALIVE
          value: 10000ms
        - name: LINKERD2_PROXY_OUTBOUND_CONNECT_KEEPALIVE
          value: 10000ms
        - name: _pod_ns
          valueFrom:
            fieldRef:
              fieldPath: metadata.namespace
        - name: _pod_nodeName
          valueFrom:
             fieldRef:
              fieldPath: spec.nodeName
        - name: LINKERD2_PROXY_DESTINATION_CONTEXT
          value: |
            {"ns":"$(_pod_ns)", "nodeName":"$(_pod_nodeName)"}
        - name: LINKERD2_PROXY_IDENTITY_DIR
          value: /var/run/linkerd/identity/end-entity
        - name: LINKERD2_PROXY_IDENTITY_TRUST_ANCHORS
          value: |
            test-trust-anchor
        - name: LINKERD2_PROXY_IDENTITY_TOKEN_FILE
          value: /var/run/secrets/kubernetes.io/serviceaccount/token
        - name: LINKERD2_PROXY_IDENTITY_SVC_ADDR
          value: linkerd-identity.linkerd.svc.cluster.local:8080
        - name: _pod_sa
          valueFrom:
            fieldRef:
              fieldPath: spec.serviceAccountName
        - name: _l5d_ns
          value: linkerd
        - name: _l5d_trustdomain
          value: test.trust.domain
        - name: LINKERD2_PROXY_IDENTITY_LOCAL_NAME
          value: $(_pod_sa).$(_pod_ns).serviceaccount.identity.$(_l5d_ns).$(_l5d_trustdomain)
        - name: LINKERD2_PROXY_IDENTITY_SVC_NAME
          value: linkerd-identity.$(_l5d_ns).serviceaccount.identity.$(_l5d_ns).$(_l5d_trustdomain)
        - name: LINKERD2_PROXY_DESTINATION_SVC_NAME
          value: linkerd-destination.$(_l5d_ns).serviceaccount.identity.$(_l5d_ns).$(_l5d_trustdomain)
        - name: LINKERD2_PROXY_TAP_SVC_NAME
          value: linkerd-tap.$(_l5d_ns).serviceaccount.identity.$(_l5d_ns).$(_l5d_trustdomain)
        image: gcr.io/linkerd-io/proxy:test-proxy-version
        imagePullPolicy: IfNotPresent
        livenessProbe:
          httpGet:
            path: /live
            port: 4191
          initialDelaySeconds: 10
        name: linkerd-proxy
        ports:
        - containerPort: 4143
          name: linkerd-proxy
        - containerPort: 4191
          name: linkerd-admin
        readinessProbe:
          httpGet:
            path: /ready
            port: 4191
          initialDelaySeconds: 2
        resources:
        securityContext:
          allowPrivilegeEscalation: false
          readOnlyRootFilesystem: true
          runAsUser: 2102
        terminationMessagePolicy: FallbackToLogsOnError
        volumeMounts:
        - mountPath: /var/run/linkerd/identity/end-entity
          name: linkerd-identity-end-entity
      initContainers:
      - args:
        - --incoming-proxy-port
        - "4143"
        - --outgoing-proxy-port
        - "4140"
        - --proxy-uid
        - "2102"
        - --inbound-ports-to-ignore
        - 4190,4191,222
        - --outbound-ports-to-ignore
        - 443,111
        image: gcr.io/linkerd-io/proxy-init:test-proxy-init-version
        imagePullPolicy: IfNotPresent
        name: linkerd-init
        resources:
          limits:
            cpu: "100m"
            memory: "50Mi"
          requests:
            cpu: "10m"
            memory: "10Mi"
        securityContext:
          allowPrivilegeEscalation: false
          capabilities:
            add:
            - NET_ADMIN
            - NET_RAW
          privileged: false
          readOnlyRootFilesystem: true
          runAsNonRoot: false
          runAsUser: 0
        terminationMessagePolicy: FallbackToLogsOnError
        volumeMounts:
        - mountPath: /run
          name: linkerd-proxy-init-xtables-lock
      serviceAccountName: linkerd-web
      volumes:
      - configMap:
          name: linkerd-config
        name: config
      - emptyDir: {}
        name: linkerd-proxy-init-xtables-lock
      - emptyDir:
          medium: Memory
        name: linkerd-identity-end-entity<|MERGE_RESOLUTION|>--- conflicted
+++ resolved
@@ -1981,8 +1981,6 @@
       volumes:
       - name: tls
         secret:
-<<<<<<< HEAD
-=======
           secretName: linkerd-proxy-injector-tls
       - emptyDir: {}
         name: linkerd-proxy-init-xtables-lock
@@ -2227,7 +2225,6 @@
       volumes:
       - name: tls
         secret:
->>>>>>> 96f662df
           secretName: linkerd-sp-validator-tls
       - emptyDir: {}
         name: linkerd-proxy-init-xtables-lock
