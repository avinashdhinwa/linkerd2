---
# Source: linkerd2/templates/namespace.yaml
---
###
### Linkerd Namespace
###
---
kind: Namespace
apiVersion: v1
metadata:
  name: linkerd
  annotations:
    linkerd.io/inject: disabled
  labels:
    linkerd.io/is-control-plane: "true"
    config.linkerd.io/admission-webhooks: disabled
    linkerd.io/control-plane-ns: linkerd
---
# Source: linkerd2/templates/identity-rbac.yaml
---
###
### Identity Controller Service RBAC
###
---
kind: ClusterRole
apiVersion: rbac.authorization.k8s.io/v1
metadata:
  name: linkerd-linkerd-identity
  labels:
    linkerd.io/control-plane-component: identity
    linkerd.io/control-plane-ns: linkerd
rules:
- apiGroups: ["authentication.k8s.io"]
  resources: ["tokenreviews"]
  verbs: ["create"]
- apiGroups: ["apps"]
  resources: ["deployments"]
  verbs: ["get"]
- apiGroups: [""]
  resources: ["events"]
  verbs: ["create", "patch"]
---
kind: ClusterRoleBinding
apiVersion: rbac.authorization.k8s.io/v1
metadata:
  name: linkerd-linkerd-identity
  labels:
    linkerd.io/control-plane-component: identity
    linkerd.io/control-plane-ns: linkerd
roleRef:
  apiGroup: rbac.authorization.k8s.io
  kind: ClusterRole
  name: linkerd-linkerd-identity
subjects:
- kind: ServiceAccount
  name: linkerd-identity
  namespace: linkerd
---
kind: ServiceAccount
apiVersion: v1
metadata:
  name: linkerd-identity
  namespace: linkerd
  labels:
    linkerd.io/control-plane-component: identity
    linkerd.io/control-plane-ns: linkerd
---
# Source: linkerd2/templates/controller-rbac.yaml
---
###
### Controller RBAC
###
---
kind: ClusterRole
apiVersion: rbac.authorization.k8s.io/v1
metadata:
  name: linkerd-linkerd-controller
  labels:
    linkerd.io/control-plane-component: controller
    linkerd.io/control-plane-ns: linkerd
rules:
- apiGroups: ["extensions", "apps"]
  resources: ["daemonsets", "deployments", "replicasets", "statefulsets"]
  verbs: ["list", "get", "watch"]
- apiGroups: ["extensions", "batch"]
  resources: ["cronjobs", "jobs"]
  verbs: ["list" , "get", "watch"]
- apiGroups: [""]
  resources: ["pods", "endpoints", "services", "replicationcontrollers", "namespaces"]
  verbs: ["list", "get", "watch"]
- apiGroups: ["linkerd.io"]
  resources: ["serviceprofiles"]
  verbs: ["list", "get", "watch"]
- apiGroups: ["split.smi-spec.io"]
  resources: ["trafficsplits"]
  verbs: ["list", "get", "watch"]
---
kind: ClusterRoleBinding
apiVersion: rbac.authorization.k8s.io/v1
metadata:
  name: linkerd-linkerd-controller
  labels:
    linkerd.io/control-plane-component: controller
    linkerd.io/control-plane-ns: linkerd
roleRef:
  apiGroup: rbac.authorization.k8s.io
  kind: ClusterRole
  name: linkerd-linkerd-controller
subjects:
- kind: ServiceAccount
  name: linkerd-controller
  namespace: linkerd
---
kind: ServiceAccount
apiVersion: v1
metadata:
  name: linkerd-controller
  namespace: linkerd
  labels:
    linkerd.io/control-plane-component: controller
    linkerd.io/control-plane-ns: linkerd
---
# Source: linkerd2/templates/destination-rbac.yaml
---
###
### Destination Controller Service
###
---
kind: ClusterRole
apiVersion: rbac.authorization.k8s.io/v1
metadata:
  name: linkerd-linkerd-destination
  labels:
    linkerd.io/control-plane-component: destination
    linkerd.io/control-plane-ns: linkerd
rules:
- apiGroups: ["apps"]
  resources: ["replicasets"]
  verbs: ["list", "get", "watch"]
- apiGroups: ["batch"]
  resources: ["jobs"]
  verbs: ["list", "get", "watch"]
- apiGroups: [""]
  resources: ["pods", "endpoints", "services", "nodes"]
  verbs: ["list", "get", "watch"]
- apiGroups: ["linkerd.io"]
  resources: ["serviceprofiles"]
  verbs: ["list", "get", "watch"]
- apiGroups: ["split.smi-spec.io"]
  resources: ["trafficsplits"]
  verbs: ["list", "get", "watch"]
---
kind: ClusterRoleBinding
apiVersion: rbac.authorization.k8s.io/v1
metadata:
  name: linkerd-linkerd-destination
  labels:
    linkerd.io/control-plane-component: destination
    linkerd.io/control-plane-ns: linkerd
roleRef:
  apiGroup: rbac.authorization.k8s.io
  kind: ClusterRole
  name: linkerd-linkerd-destination
subjects:
- kind: ServiceAccount
  name: linkerd-destination
  namespace: linkerd
---
kind: ServiceAccount
apiVersion: v1
metadata:
  name: linkerd-destination
  namespace: linkerd
  labels:
    linkerd.io/control-plane-component: destination
    linkerd.io/control-plane-ns: linkerd
---
# Source: linkerd2/templates/heartbeat-rbac.yaml
---
###
### Heartbeat RBAC
###
---
apiVersion: rbac.authorization.k8s.io/v1
kind: Role
metadata:
  name: linkerd-heartbeat
  namespace: linkerd
  labels:
    linkerd.io/control-plane-ns: linkerd
rules:
- apiGroups: [""]
  resources: ["configmaps"]
  verbs: ["get"]
  resourceNames: ["linkerd-config"]
---
apiVersion: rbac.authorization.k8s.io/v1
kind: RoleBinding
metadata:
  name: linkerd-heartbeat
  namespace: linkerd
  labels:
    linkerd.io/control-plane-ns: linkerd
roleRef:
  kind: Role
  name: linkerd-heartbeat
  apiGroup: rbac.authorization.k8s.io
subjects:
- kind: ServiceAccount
  name: linkerd-heartbeat
  namespace: linkerd
---
kind: ServiceAccount
apiVersion: v1
metadata:
  name: linkerd-heartbeat
  namespace: linkerd
  labels:
    linkerd.io/control-plane-component: heartbeat
    linkerd.io/control-plane-ns: linkerd
---
# Source: linkerd2/templates/web-rbac.yaml
---
###
### Web RBAC
###
---
apiVersion: rbac.authorization.k8s.io/v1
kind: Role
metadata:
  name: linkerd-web
  namespace: linkerd
  labels:
    linkerd.io/control-plane-component: web
    linkerd.io/control-plane-ns: linkerd
rules:
- apiGroups: [""]
  resources: ["configmaps"]
  verbs: ["get"]
  resourceNames: ["linkerd-config"]
- apiGroups: [""]
  resources: ["namespaces", "configmaps"]
  verbs: ["get"]
- apiGroups: [""]
  resources: ["serviceaccounts", "pods"]
  verbs: ["list"]
- apiGroups: ["apps"]
  resources: ["replicasets"]
  verbs: ["list"]
---
apiVersion: rbac.authorization.k8s.io/v1
kind: RoleBinding
metadata:
  name: linkerd-web
  namespace: linkerd
  labels:
    linkerd.io/control-plane-component: web
    linkerd.io/control-plane-ns: linkerd
roleRef:
  kind: Role
  name: linkerd-web
  apiGroup: rbac.authorization.k8s.io
subjects:
- kind: ServiceAccount
  name: linkerd-web
  namespace: linkerd
---
apiVersion: rbac.authorization.k8s.io/v1
kind: ClusterRole
metadata:
  name: linkerd-linkerd-web-check
  labels:
    linkerd.io/control-plane-component: web
    linkerd.io/control-plane-ns: linkerd
rules:
- apiGroups: ["rbac.authorization.k8s.io"]
  resources: ["clusterroles", "clusterrolebindings"]
  verbs: ["list"]
- apiGroups: ["apiextensions.k8s.io"]
  resources: ["customresourcedefinitions"]
  verbs: ["list"]
- apiGroups: ["admissionregistration.k8s.io"]
  resources: ["mutatingwebhookconfigurations", "validatingwebhookconfigurations"]
  verbs: ["list"]
- apiGroups: ["policy"]
  resources: ["podsecuritypolicies"]
  verbs: ["list"]
- apiGroups: ["linkerd.io"]
  resources: ["serviceprofiles"]
  verbs: ["list"]
- apiGroups: ["apiregistration.k8s.io"]
  resources: ["apiservices"]
  verbs: ["get"]
---
apiVersion: rbac.authorization.k8s.io/v1
kind: ClusterRoleBinding
metadata:
  name: linkerd-linkerd-web-check
  labels:
    linkerd.io/control-plane-component: web
    linkerd.io/control-plane-ns: linkerd
roleRef:
  kind: ClusterRole
  name: linkerd-linkerd-web-check
  apiGroup: rbac.authorization.k8s.io
subjects:
- kind: ServiceAccount
  name: linkerd-web
  namespace: linkerd
---
kind: ClusterRoleBinding
apiVersion: rbac.authorization.k8s.io/v1
metadata:
  name: linkerd-linkerd-web-admin
  labels:
    linkerd.io/control-plane-component: web
    linkerd.io/control-plane-ns: linkerd
roleRef:
  apiGroup: rbac.authorization.k8s.io
  kind: ClusterRole
  name: linkerd-linkerd-tap-admin
subjects:
- kind: ServiceAccount
  name: linkerd-web
  namespace: linkerd
---
kind: ServiceAccount
apiVersion: v1
metadata:
  name: linkerd-web
  namespace: linkerd
  labels:
    linkerd.io/control-plane-component: web
    linkerd.io/control-plane-ns: linkerd
---
# Source: linkerd2/templates/serviceprofile-crd.yaml
---
###
### Service Profile CRD
###
---
apiVersion: apiextensions.k8s.io/v1beta1
kind: CustomResourceDefinition
metadata:
  name: serviceprofiles.linkerd.io
  annotations:
    linkerd.io/created-by: linkerd/helm linkerd-version
  labels:
    linkerd.io/control-plane-ns: linkerd
spec:
  group: linkerd.io
  versions:
  - name: v1alpha1
    served: true
    storage: false
  - name: v1alpha2
    served: true
    storage: true
  scope: Namespaced
  names:
    plural: serviceprofiles
    singular: serviceprofile
    kind: ServiceProfile
    shortNames:
    - sp
---
# Source: linkerd2/templates/trafficsplit-crd.yaml
---
###
### TrafficSplit CRD
### Copied from https://github.com/deislabs/smi-sdk-go/blob/cea7e1e9372304bbb6c74a3f6ca788d9eaa9cc58/crds/split.yaml
###
---
apiVersion: apiextensions.k8s.io/v1beta1
kind: CustomResourceDefinition
metadata:
  name: trafficsplits.split.smi-spec.io
  annotations:
    linkerd.io/created-by: linkerd/helm linkerd-version
  labels:
    linkerd.io/control-plane-ns: linkerd
spec:
  group: split.smi-spec.io
  version: v1alpha1
  scope: Namespaced
  names:
    kind: TrafficSplit
    shortNames:
      - ts
    plural: trafficsplits
    singular: trafficsplit
  additionalPrinterColumns:
  - name: Service
    type: string
    description: The apex service of this split.
    JSONPath: .spec.service
---
# Source: linkerd2/templates/proxy-injector-rbac.yaml
---
###
### Proxy Injector RBAC
###
---
kind: ClusterRole
apiVersion: rbac.authorization.k8s.io/v1
metadata:
  name: linkerd-linkerd-proxy-injector
  labels:
    linkerd.io/control-plane-component: proxy-injector
    linkerd.io/control-plane-ns: linkerd
rules:
- apiGroups: [""]
  resources: ["events"]
  verbs: ["create", "patch"]
- apiGroups: [""]
  resources: ["namespaces", "replicationcontrollers"]
  verbs: ["list", "get", "watch"]
- apiGroups: [""]
  resources: ["pods"]
  verbs: ["list", "watch"]
- apiGroups: ["extensions", "apps"]
  resources: ["deployments", "replicasets", "daemonsets", "statefulsets"]
  verbs: ["list", "get", "watch"]
- apiGroups: ["extensions", "batch"]
  resources: ["cronjobs", "jobs"]
  verbs: ["list", "get", "watch"]
---
kind: ClusterRoleBinding
apiVersion: rbac.authorization.k8s.io/v1
metadata:
  name: linkerd-linkerd-proxy-injector
  labels:
    linkerd.io/control-plane-component: proxy-injector
    linkerd.io/control-plane-ns: linkerd
subjects:
- kind: ServiceAccount
  name: linkerd-proxy-injector
  namespace: linkerd
  apiGroup: ""
roleRef:
  kind: ClusterRole
  name: linkerd-linkerd-proxy-injector
  apiGroup: rbac.authorization.k8s.io
---
kind: ServiceAccount
apiVersion: v1
metadata:
  name: linkerd-proxy-injector
  namespace: linkerd
  labels:
    linkerd.io/control-plane-component: proxy-injector
    linkerd.io/control-plane-ns: linkerd
---
kind: Secret
apiVersion: v1
metadata:
  name: linkerd-proxy-injector-k8s-tls
  namespace: linkerd
  labels:
    linkerd.io/control-plane-component: proxy-injector
    linkerd.io/control-plane-ns: linkerd
  annotations:
    linkerd.io/created-by: linkerd/helm linkerd-version
type: kubernetes.io/tls
data:
  tls.crt: dGVzdC1wcm94eS1pbmplY3Rvci1jcnQtcGVt
  tls.key: dGVzdC1wcm94eS1pbmplY3Rvci1rZXktcGVt
---
apiVersion: admissionregistration.k8s.io/v1beta1
kind: MutatingWebhookConfiguration
metadata:
  name: linkerd-proxy-injector-webhook-config
  labels:
    linkerd.io/control-plane-component: proxy-injector
    linkerd.io/control-plane-ns: linkerd
webhooks:
- name: linkerd-proxy-injector.linkerd.io
  namespaceSelector:
    matchExpressions:
    - key: config.linkerd.io/admission-webhooks
      operator: NotIn
      values:
      - disabled
  clientConfig:
    service:
      name: linkerd-proxy-injector
      namespace: linkerd
      path: "/"
    caBundle: dGVzdC1wcm94eS1pbmplY3Rvci1jYS1idW5kbGU=
  failurePolicy: Ignore
  rules:
  - operations: [ "CREATE" ]
    apiGroups: [""]
    apiVersions: ["v1"]
    resources: ["pods"]
  sideEffects: None
---
# Source: linkerd2/templates/sp-validator-rbac.yaml
---
###
### Service Profile Validator RBAC
###
---
kind: ClusterRole
apiVersion: rbac.authorization.k8s.io/v1
metadata:
  name: linkerd-linkerd-sp-validator
  labels:
    linkerd.io/control-plane-component: sp-validator
    linkerd.io/control-plane-ns: linkerd
rules:
- apiGroups: [""]
  resources: ["pods"]
  verbs: ["list"]
---
kind: ClusterRoleBinding
apiVersion: rbac.authorization.k8s.io/v1
metadata:
  name: linkerd-linkerd-sp-validator
  labels:
    linkerd.io/control-plane-component: sp-validator
    linkerd.io/control-plane-ns: linkerd
subjects:
- kind: ServiceAccount
  name: linkerd-sp-validator
  namespace: linkerd
  apiGroup: ""
roleRef:
  kind: ClusterRole
  name: linkerd-linkerd-sp-validator
  apiGroup: rbac.authorization.k8s.io
---
kind: ServiceAccount
apiVersion: v1
metadata:
  name: linkerd-sp-validator
  namespace: linkerd
  labels:
    linkerd.io/control-plane-component: sp-validator
    linkerd.io/control-plane-ns: linkerd
---
kind: Secret
apiVersion: v1
metadata:
  name: linkerd-sp-validator-k8s-tls
  namespace: linkerd
  labels:
    linkerd.io/control-plane-component: sp-validator
    linkerd.io/control-plane-ns: linkerd
  annotations:
    linkerd.io/created-by: linkerd/helm linkerd-version
type: kubernetes.io/tls
data:
  tls.crt: dGVzdC1wcm9maWxlLXZhbGlkYXRvci1jcnQtcGVt
  tls.key: dGVzdC1wcm9maWxlLXZhbGlkYXRvci1rZXktcGVt
---
apiVersion: admissionregistration.k8s.io/v1beta1
kind: ValidatingWebhookConfiguration
metadata:
  name: linkerd-sp-validator-webhook-config
  labels:
    linkerd.io/control-plane-component: sp-validator
    linkerd.io/control-plane-ns: linkerd
webhooks:
- name: linkerd-sp-validator.linkerd.io
  namespaceSelector:
    matchExpressions:
    - key: config.linkerd.io/admission-webhooks
      operator: NotIn
      values:
      - disabled
  clientConfig:
    service:
      name: linkerd-sp-validator
      namespace: linkerd
      path: "/"
    caBundle: dGVzdC1wcm9maWxlLXZhbGlkYXRvci1jYS1idW5kbGU=
  failurePolicy: Ignore
  rules:
  - operations: [ "CREATE" , "UPDATE" ]
    apiGroups: ["linkerd.io"]
    apiVersions: ["v1alpha1", "v1alpha2"]
    resources: ["serviceprofiles"]
  sideEffects: None
---
# Source: linkerd2/templates/tap-rbac.yaml
---
###
### Tap RBAC
###
---
kind: ClusterRole
apiVersion: rbac.authorization.k8s.io/v1
metadata:
  name: linkerd-linkerd-tap
  labels:
    linkerd.io/control-plane-component: tap
    linkerd.io/control-plane-ns: linkerd
rules:
- apiGroups: [""]
  resources: ["pods", "services", "replicationcontrollers", "namespaces", "nodes"]
  verbs: ["list", "get", "watch"]
- apiGroups: ["extensions", "apps"]
  resources: ["daemonsets", "deployments", "replicasets", "statefulsets"]
  verbs: ["list", "get", "watch"]
- apiGroups: ["extensions", "batch"]
  resources: ["cronjobs", "jobs"]
  verbs: ["list" , "get", "watch"]
---
kind: ClusterRole
apiVersion: rbac.authorization.k8s.io/v1
metadata:
  name: linkerd-linkerd-tap-admin
  labels:
    linkerd.io/control-plane-component: tap
    linkerd.io/control-plane-ns: linkerd
rules:
- apiGroups: ["tap.linkerd.io"]
  resources: ["*"]
  verbs: ["watch"]
---
kind: ClusterRoleBinding
apiVersion: rbac.authorization.k8s.io/v1
metadata:
  name: linkerd-linkerd-tap
  labels:
    linkerd.io/control-plane-component: tap
    linkerd.io/control-plane-ns: linkerd
roleRef:
  apiGroup: rbac.authorization.k8s.io
  kind: ClusterRole
  name: linkerd-linkerd-tap
subjects:
- kind: ServiceAccount
  name: linkerd-tap
  namespace: linkerd
---
apiVersion: rbac.authorization.k8s.io/v1
kind: ClusterRoleBinding
metadata:
  name: linkerd-linkerd-tap-auth-delegator
  labels:
    linkerd.io/control-plane-component: tap
    linkerd.io/control-plane-ns: linkerd
roleRef:
  apiGroup: rbac.authorization.k8s.io
  kind: ClusterRole
  name: system:auth-delegator
subjects:
- kind: ServiceAccount
  name: linkerd-tap
  namespace: linkerd
---
kind: ServiceAccount
apiVersion: v1
metadata:
  name: linkerd-tap
  namespace: linkerd
  labels:
    linkerd.io/control-plane-component: tap
    linkerd.io/control-plane-ns: linkerd
---
apiVersion: rbac.authorization.k8s.io/v1
kind: RoleBinding
metadata:
  name: linkerd-linkerd-tap-auth-reader
  namespace: kube-system
  labels:
    linkerd.io/control-plane-component: tap
    linkerd.io/control-plane-ns: linkerd
roleRef:
  apiGroup: rbac.authorization.k8s.io
  kind: Role
  name: extension-apiserver-authentication-reader
subjects:
- kind: ServiceAccount
  name: linkerd-tap
  namespace: linkerd
---
kind: Secret
apiVersion: v1
metadata:
  name: linkerd-tap-k8s-tls
  namespace: linkerd
  labels:
    linkerd.io/control-plane-component: tap
    linkerd.io/control-plane-ns: linkerd
  annotations:
    linkerd.io/created-by: linkerd/helm linkerd-version
type: kubernetes.io/tls
data:
  tls.crt: dGVzdC10YXAtY3J0LXBlbQ==
  tls.key: dGVzdC10YXAta2V5LXBlbQ==
---
apiVersion: apiregistration.k8s.io/v1
kind: APIService
metadata:
  name: v1alpha1.tap.linkerd.io
  labels:
    linkerd.io/control-plane-component: tap
    linkerd.io/control-plane-ns: linkerd
spec:
  group: tap.linkerd.io
  version: v1alpha1
  groupPriorityMinimum: 1000
  versionPriority: 100
  service:
    name: linkerd-tap
    namespace: linkerd
  caBundle: dGVzdC10YXAtY2EtYnVuZGxl
---
# Source: linkerd2/templates/psp.yaml
---
###
### Control Plane PSP
###
---
apiVersion: policy/v1beta1
kind: PodSecurityPolicy
metadata:
  name: linkerd-linkerd-control-plane
  labels:
    linkerd.io/control-plane-ns: linkerd
spec:
  allowPrivilegeEscalation: false
  readOnlyRootFilesystem: true
  allowedCapabilities:
  - NET_ADMIN
  - NET_RAW
  requiredDropCapabilities:
  - ALL
  hostNetwork: false
  hostIPC: false
  hostPID: false
  seLinux:
    rule: RunAsAny
  runAsUser:
    rule: RunAsAny
  supplementalGroups:
    rule: MustRunAs
    ranges:
    - min: 1
      max: 65535
  fsGroup:
    rule: MustRunAs
    ranges:
    - min: 1
      max: 65535
  volumes:
  - configMap
  - emptyDir
  - secret
  - projected
  - downwardAPI
  - persistentVolumeClaim
---
apiVersion: rbac.authorization.k8s.io/v1
kind: Role
metadata:
  name: linkerd-psp
  namespace: linkerd
  labels:
    linkerd.io/control-plane-ns: linkerd
rules:
- apiGroups: ['policy', 'extensions']
  resources: ['podsecuritypolicies']
  verbs: ['use']
  resourceNames:
  - linkerd-linkerd-control-plane
---
apiVersion: rbac.authorization.k8s.io/v1
kind: RoleBinding
metadata:
  name: linkerd-psp
  namespace: linkerd
  labels:
    linkerd.io/control-plane-ns: linkerd
roleRef:
  kind: Role
  name: linkerd-psp
  apiGroup: rbac.authorization.k8s.io
subjects:
- kind: ServiceAccount
  name: linkerd-controller
  namespace: linkerd
- kind: ServiceAccount
  name: linkerd-destination
  namespace: linkerd
- kind: ServiceAccount
  name: linkerd-grafana
  namespace: linkerd
- kind: ServiceAccount
  name: linkerd-heartbeat
  namespace: linkerd
- kind: ServiceAccount
  name: linkerd-identity
  namespace: linkerd
- kind: ServiceAccount
  name: linkerd-prometheus
  namespace: linkerd
- kind: ServiceAccount
  name: linkerd-proxy-injector
  namespace: linkerd
- kind: ServiceAccount
  name: linkerd-sp-validator
  namespace: linkerd
- kind: ServiceAccount
  name: linkerd-tap
  namespace: linkerd
- kind: ServiceAccount
  name: linkerd-web
  namespace: linkerd
---
# Source: linkerd2/templates/config.yaml
---
kind: ConfigMap
apiVersion: v1
metadata:
  name: linkerd-config
  namespace: linkerd
  labels:
    linkerd.io/control-plane-component: controller
    linkerd.io/control-plane-ns: linkerd
  annotations:
    linkerd.io/created-by: linkerd/helm linkerd-version
data:
  global: |
    {
      "linkerdNamespace": "linkerd",
      "cniEnabled": false,
      "version": "linkerd-version",
      "identityContext":{
        "trustDomain": "test.trust.domain",
        "trustAnchorsPem": "test-trust-anchor",
        "issuanceLifetime": "24h0m0s",
        "clockSkewAllowance": "20s",
        "scheme": "linkerd.io/tls"
      },
      "autoInjectContext": null,
      "omitWebhookSideEffects": false,
      "clusterDomain": "cluster.local"
    }
  proxy: |
    {
      "proxyImage":{
        "imageName":"ghcr.io/linkerd/proxy",
        "pullPolicy":"IfNotPresent"
      },
      "proxyInitImage":{
        "imageName":"ghcr.io/linkerd/proxy-init",
        "pullPolicy":"IfNotPresent"
      },
      "controlPort":{
        "port": 4190
      },
      "ignoreInboundPorts":[{"portRange":"222"}],
      "ignoreOutboundPorts":[{"portRange":"111"}],
      "inboundPort":{
        "port": 4143
      },
      "adminPort":{
        "port": 4191
      },
      "outboundPort":{
        "port": 4140
      },
      "resource":{
        "requestCpu": "",
        "limitCpu": "",
        "requestMemory": "",
        "limitMemory": ""
      },
      "proxyUid": 2102,
      "logLevel":{
        "level": "warn,linkerd=info"
      },
      "logFormat": "plain",
      "disableExternalProfiles": true,
      "proxyVersion": "test-proxy-version",
      "proxyInitImageVersion": "test-proxy-init-version",
      "debugImage":{
        "imageName":"ghcr.io/linkerd/debug",
        "pullPolicy":"IfNotPresent"
      },
      "debugImageVersion": "test-debug-version",
      "destinationGetNetworks": "10.0.0.0/8,172.16.0.0/12,192.168.0.0/16",
      "outboundConnectTimeout": "1000ms",
      "inboundConnectTimeout": "100ms"
    }
  install: |
    {
      "cliVersion":"linkerd-version",
      "flags":[]
    }
---
# Source: linkerd2/templates/identity.yaml
---
###
### Identity Controller Service
###
---
kind: Secret
apiVersion: v1
metadata:
  name: linkerd-identity-issuer
  namespace: linkerd
  labels:
    linkerd.io/control-plane-component: identity
    linkerd.io/control-plane-ns: linkerd
  annotations:
    linkerd.io/created-by: linkerd/helm linkerd-version
    linkerd.io/identity-issuer-expiry: Jul 30 17:21:14 2020
data:
  crt.pem: dGVzdC1jcnQtcGVt
  key.pem: dGVzdC1rZXktcGVt
---
kind: Service
apiVersion: v1
metadata:
  name: linkerd-identity
  namespace: linkerd
  labels:
    linkerd.io/control-plane-component: identity
    linkerd.io/control-plane-ns: linkerd
  annotations:
    linkerd.io/created-by: linkerd/helm linkerd-version
spec:
  type: ClusterIP
  selector:
    linkerd.io/control-plane-component: identity
  ports:
  - name: grpc
    port: 8080
    targetPort: 8080
---
kind: Service
apiVersion: v1
metadata:
  name: linkerd-identity-headless
  namespace: linkerd
  labels:
    linkerd.io/control-plane-component: identity
    linkerd.io/control-plane-ns: linkerd
  annotations:
    linkerd.io/created-by: linkerd/helm linkerd-version
spec:
  clusterIP: None
  selector:
    linkerd.io/control-plane-component: identity
  ports:
  - name: grpc
    port: 8080
    targetPort: 8080
---
apiVersion: apps/v1
kind: Deployment
metadata:
  annotations:
    linkerd.io/created-by: linkerd/helm linkerd-version
  labels:
    app.kubernetes.io/name: identity
    app.kubernetes.io/part-of: Linkerd
    app.kubernetes.io/version: linkerd-version
    linkerd.io/control-plane-component: identity
    linkerd.io/control-plane-ns: linkerd
  name: linkerd-identity
  namespace: linkerd
spec:
  replicas: 1
  selector:
    matchLabels:
      linkerd.io/control-plane-component: identity
      linkerd.io/control-plane-ns: linkerd
      linkerd.io/proxy-deployment: linkerd-identity
  template:
    metadata:
      annotations:
        linkerd.io/created-by: linkerd/helm linkerd-version
        linkerd.io/identity-mode: default
        linkerd.io/proxy-version: test-proxy-version
      labels:
        linkerd.io/control-plane-component: identity
        linkerd.io/control-plane-ns: linkerd
        linkerd.io/workload-ns: linkerd
        linkerd.io/proxy-deployment: linkerd-identity
    spec:
      nodeSelector:
        beta.kubernetes.io/os: linux
      containers:
      - args:
        - identity
        - -log-level=info
<<<<<<< HEAD
        - -controller-namespace=linkerd
        - -identity-trust-domain=test.trust.domain
        - -identity-issuance-lifetime=86400s
        - -identity-clock-skew-allowance=20s
        - -identity-trust-anchors-pem=dGVzdC10cnVzdC1hbmNob3I=
        - -identity-scheme=linkerd.io/tls
        image: gcr.io/linkerd-io/controller:linkerd-version
=======
        image: ghcr.io/linkerd/controller:linkerd-version
>>>>>>> d4990a64
        imagePullPolicy: IfNotPresent
        livenessProbe:
          httpGet:
            path: /ping
            port: 9990
          initialDelaySeconds: 10
        name: identity
        ports:
        - containerPort: 8080
          name: grpc
        - containerPort: 9990
          name: admin-http
        readinessProbe:
          failureThreshold: 7
          httpGet:
            path: /ready
            port: 9990
        securityContext:
          runAsUser: 2103
        volumeMounts:
        - mountPath: /var/run/linkerd/identity/issuer
          name: identity-issuer
      - env:
        - name: LINKERD2_PROXY_LOG
          value: warn,linkerd=info
        - name: LINKERD2_PROXY_LOG_FORMAT
          value: plain
        - name: LINKERD2_PROXY_DESTINATION_SVC_ADDR
          value: linkerd-dst-headless.linkerd.svc.cluster.local:8086
        - name: LINKERD2_PROXY_DESTINATION_GET_NETWORKS
          value: "10.0.0.0/8,172.16.0.0/12,192.168.0.0/16"
        - name: LINKERD2_PROXY_DESTINATION_PROFILE_NETWORKS
          value: "10.0.0.0/8,172.16.0.0/12,192.168.0.0/16"
        - name: LINKERD2_PROXY_INBOUND_CONNECT_TIMEOUT
          value: "100ms"
        - name: LINKERD2_PROXY_OUTBOUND_CONNECT_TIMEOUT
          value: "1000ms"
        - name: LINKERD2_PROXY_CONTROL_LISTEN_ADDR
          value: 0.0.0.0:4190
        - name: LINKERD2_PROXY_ADMIN_LISTEN_ADDR
          value: 0.0.0.0:4191
        - name: LINKERD2_PROXY_OUTBOUND_LISTEN_ADDR
          value: 127.0.0.1:4140
        - name: LINKERD2_PROXY_INBOUND_LISTEN_ADDR
          value: 0.0.0.0:4143
        - name: LINKERD2_PROXY_DESTINATION_GET_SUFFIXES
          value: svc.cluster.local.
        - name: LINKERD2_PROXY_DESTINATION_PROFILE_SUFFIXES
          value: svc.cluster.local.
        - name: LINKERD2_PROXY_INBOUND_ACCEPT_KEEPALIVE
          value: 10000ms
        - name: LINKERD2_PROXY_OUTBOUND_CONNECT_KEEPALIVE
          value: 10000ms
        - name: _pod_ns
          valueFrom:
            fieldRef:
              fieldPath: metadata.namespace
        - name: _pod_nodeName
          valueFrom:
             fieldRef:
              fieldPath: spec.nodeName
        - name: LINKERD2_PROXY_DESTINATION_CONTEXT
          value: |
            {"ns":"$(_pod_ns)", "nodeName":"$(_pod_nodeName)"}
        - name: LINKERD2_PROXY_IDENTITY_DIR
          value: /var/run/linkerd/identity/end-entity
        - name: LINKERD2_PROXY_IDENTITY_TRUST_ANCHORS
          value: |
            test-trust-anchor
        - name: LINKERD2_PROXY_IDENTITY_TOKEN_FILE
          value: /var/run/secrets/kubernetes.io/serviceaccount/token
        - name: LINKERD2_PROXY_IDENTITY_SVC_ADDR
          value: localhost.:8080
        - name: _pod_sa
          valueFrom:
            fieldRef:
              fieldPath: spec.serviceAccountName
        - name: _l5d_ns
          value: linkerd
        - name: _l5d_trustdomain
          value: test.trust.domain
        - name: LINKERD2_PROXY_IDENTITY_LOCAL_NAME
          value: $(_pod_sa).$(_pod_ns).serviceaccount.identity.$(_l5d_ns).$(_l5d_trustdomain)
        - name: LINKERD2_PROXY_IDENTITY_SVC_NAME
          value: linkerd-identity.$(_l5d_ns).serviceaccount.identity.$(_l5d_ns).$(_l5d_trustdomain)
        - name: LINKERD2_PROXY_DESTINATION_SVC_NAME
          value: linkerd-destination.$(_l5d_ns).serviceaccount.identity.$(_l5d_ns).$(_l5d_trustdomain)
        - name: LINKERD2_PROXY_TAP_SVC_NAME
          value: linkerd-tap.$(_l5d_ns).serviceaccount.identity.$(_l5d_ns).$(_l5d_trustdomain)
        image: ghcr.io/linkerd/proxy:test-proxy-version
        imagePullPolicy: IfNotPresent
        livenessProbe:
          httpGet:
            path: /live
            port: 4191
          initialDelaySeconds: 10
        name: linkerd-proxy
        ports:
        - containerPort: 4143
          name: linkerd-proxy
        - containerPort: 4191
          name: linkerd-admin
        readinessProbe:
          httpGet:
            path: /ready
            port: 4191
          initialDelaySeconds: 2
        resources:
        securityContext:
          allowPrivilegeEscalation: false
          readOnlyRootFilesystem: true
          runAsUser: 2102
        terminationMessagePolicy: FallbackToLogsOnError
        volumeMounts:
        - mountPath: /var/run/linkerd/identity/end-entity
          name: linkerd-identity-end-entity
      initContainers:
      - args:
        - --incoming-proxy-port
        - "4143"
        - --outgoing-proxy-port
        - "4140"
        - --proxy-uid
        - "2102"
        - --inbound-ports-to-ignore
        - 4190,4191,222
        - --outbound-ports-to-ignore
        - 443,111
        image: ghcr.io/linkerd/proxy-init:test-proxy-init-version
        imagePullPolicy: IfNotPresent
        name: linkerd-init
        resources:
          limits:
            cpu: "100m"
            memory: "50Mi"
          requests:
            cpu: "10m"
            memory: "10Mi"
        securityContext:
          allowPrivilegeEscalation: false
          capabilities:
            add:
            - NET_ADMIN
            - NET_RAW
          privileged: false
          readOnlyRootFilesystem: true
          runAsNonRoot: false
          runAsUser: 0
        terminationMessagePolicy: FallbackToLogsOnError
        volumeMounts:
        - mountPath: /run
          name: linkerd-proxy-init-xtables-lock
      serviceAccountName: linkerd-identity
      volumes:
      - name: identity-issuer
        secret:
          secretName: linkerd-identity-issuer
      - emptyDir: {}
        name: linkerd-proxy-init-xtables-lock
      - emptyDir:
          medium: Memory
        name: linkerd-identity-end-entity
---
# Source: linkerd2/templates/controller.yaml
---
###
### Controller
###
---
kind: Service
apiVersion: v1
metadata:
  name: linkerd-controller-api
  namespace: linkerd
  labels:
    linkerd.io/control-plane-component: controller
    linkerd.io/control-plane-ns: linkerd
  annotations:
    linkerd.io/created-by: linkerd/helm linkerd-version
spec:
  type: ClusterIP
  selector:
    linkerd.io/control-plane-component: controller
  ports:
  - name: http
    port: 8085
    targetPort: 8085
---
apiVersion: apps/v1
kind: Deployment
metadata:
  annotations:
    linkerd.io/created-by: linkerd/helm linkerd-version
  labels:
    app.kubernetes.io/name: controller
    app.kubernetes.io/part-of: Linkerd
    app.kubernetes.io/version: linkerd-version
    linkerd.io/control-plane-component: controller
    linkerd.io/control-plane-ns: linkerd
  name: linkerd-controller
  namespace: linkerd
spec:
  replicas: 1
  selector:
    matchLabels:
      linkerd.io/control-plane-component: controller
      linkerd.io/control-plane-ns: linkerd
      linkerd.io/proxy-deployment: linkerd-controller
  template:
    metadata:
      annotations:
        linkerd.io/created-by: linkerd/helm linkerd-version
        linkerd.io/identity-mode: default
        linkerd.io/proxy-version: test-proxy-version
      labels:
        linkerd.io/control-plane-component: controller
        linkerd.io/control-plane-ns: linkerd
        linkerd.io/workload-ns: linkerd
        linkerd.io/proxy-deployment: linkerd-controller
    spec:
      nodeSelector:
        beta.kubernetes.io/os: linux
      containers:
      - args:
        - public-api
        - -destination-addr=linkerd-dst.linkerd.svc.cluster.local:8086
        - -controller-namespace=linkerd
        - -log-level=info
        - -cluster-domain=cluster.local
        - -prometheus-url=http://linkerd-prometheus.linkerd.svc.cluster.local:9090
        image: ghcr.io/linkerd/controller:linkerd-version
        imagePullPolicy: IfNotPresent
        livenessProbe:
          httpGet:
            path: /ping
            port: 9995
          initialDelaySeconds: 10
        name: public-api
        ports:
        - containerPort: 8085
          name: http
        - containerPort: 9995
          name: admin-http
        readinessProbe:
          failureThreshold: 7
          httpGet:
            path: /ready
            port: 9995
        securityContext:
          runAsUser: 2103
      - env:
        - name: LINKERD2_PROXY_LOG
          value: warn,linkerd=info
        - name: LINKERD2_PROXY_LOG_FORMAT
          value: plain
        - name: LINKERD2_PROXY_DESTINATION_SVC_ADDR
          value: linkerd-dst-headless.linkerd.svc.cluster.local:8086
        - name: LINKERD2_PROXY_DESTINATION_GET_NETWORKS
          value: "10.0.0.0/8,172.16.0.0/12,192.168.0.0/16"
        - name: LINKERD2_PROXY_DESTINATION_PROFILE_NETWORKS
          value: "10.0.0.0/8,172.16.0.0/12,192.168.0.0/16"
        - name: LINKERD2_PROXY_INBOUND_CONNECT_TIMEOUT
          value: "100ms"
        - name: LINKERD2_PROXY_OUTBOUND_CONNECT_TIMEOUT
          value: "1000ms"
        - name: LINKERD2_PROXY_CONTROL_LISTEN_ADDR
          value: 0.0.0.0:4190
        - name: LINKERD2_PROXY_ADMIN_LISTEN_ADDR
          value: 0.0.0.0:4191
        - name: LINKERD2_PROXY_OUTBOUND_LISTEN_ADDR
          value: 127.0.0.1:4140
        - name: LINKERD2_PROXY_INBOUND_LISTEN_ADDR
          value: 0.0.0.0:4143
        - name: LINKERD2_PROXY_DESTINATION_GET_SUFFIXES
          value: svc.cluster.local.
        - name: LINKERD2_PROXY_DESTINATION_PROFILE_SUFFIXES
          value: svc.cluster.local.
        - name: LINKERD2_PROXY_INBOUND_ACCEPT_KEEPALIVE
          value: 10000ms
        - name: LINKERD2_PROXY_OUTBOUND_CONNECT_KEEPALIVE
          value: 10000ms
        - name: _pod_ns
          valueFrom:
            fieldRef:
              fieldPath: metadata.namespace
        - name: _pod_nodeName
          valueFrom:
             fieldRef:
              fieldPath: spec.nodeName
        - name: LINKERD2_PROXY_DESTINATION_CONTEXT
          value: |
            {"ns":"$(_pod_ns)", "nodeName":"$(_pod_nodeName)"}
        - name: LINKERD2_PROXY_IDENTITY_DIR
          value: /var/run/linkerd/identity/end-entity
        - name: LINKERD2_PROXY_IDENTITY_TRUST_ANCHORS
          value: |
            test-trust-anchor
        - name: LINKERD2_PROXY_IDENTITY_TOKEN_FILE
          value: /var/run/secrets/kubernetes.io/serviceaccount/token
        - name: LINKERD2_PROXY_IDENTITY_SVC_ADDR
          value: linkerd-identity-headless.linkerd.svc.cluster.local:8080
        - name: _pod_sa
          valueFrom:
            fieldRef:
              fieldPath: spec.serviceAccountName
        - name: _l5d_ns
          value: linkerd
        - name: _l5d_trustdomain
          value: test.trust.domain
        - name: LINKERD2_PROXY_IDENTITY_LOCAL_NAME
          value: $(_pod_sa).$(_pod_ns).serviceaccount.identity.$(_l5d_ns).$(_l5d_trustdomain)
        - name: LINKERD2_PROXY_IDENTITY_SVC_NAME
          value: linkerd-identity.$(_l5d_ns).serviceaccount.identity.$(_l5d_ns).$(_l5d_trustdomain)
        - name: LINKERD2_PROXY_DESTINATION_SVC_NAME
          value: linkerd-destination.$(_l5d_ns).serviceaccount.identity.$(_l5d_ns).$(_l5d_trustdomain)
        - name: LINKERD2_PROXY_TAP_SVC_NAME
          value: linkerd-tap.$(_l5d_ns).serviceaccount.identity.$(_l5d_ns).$(_l5d_trustdomain)
        image: ghcr.io/linkerd/proxy:test-proxy-version
        imagePullPolicy: IfNotPresent
        livenessProbe:
          httpGet:
            path: /live
            port: 4191
          initialDelaySeconds: 10
        name: linkerd-proxy
        ports:
        - containerPort: 4143
          name: linkerd-proxy
        - containerPort: 4191
          name: linkerd-admin
        readinessProbe:
          httpGet:
            path: /ready
            port: 4191
          initialDelaySeconds: 2
        resources:
        securityContext:
          allowPrivilegeEscalation: false
          readOnlyRootFilesystem: true
          runAsUser: 2102
        terminationMessagePolicy: FallbackToLogsOnError
        volumeMounts:
        - mountPath: /var/run/linkerd/identity/end-entity
          name: linkerd-identity-end-entity
      initContainers:
      - args:
        - --incoming-proxy-port
        - "4143"
        - --outgoing-proxy-port
        - "4140"
        - --proxy-uid
        - "2102"
        - --inbound-ports-to-ignore
        - 4190,4191,222
        - --outbound-ports-to-ignore
        - 443,111
        image: ghcr.io/linkerd/proxy-init:test-proxy-init-version
        imagePullPolicy: IfNotPresent
        name: linkerd-init
        resources:
          limits:
            cpu: "100m"
            memory: "50Mi"
          requests:
            cpu: "10m"
            memory: "10Mi"
        securityContext:
          allowPrivilegeEscalation: false
          capabilities:
            add:
            - NET_ADMIN
            - NET_RAW
          privileged: false
          readOnlyRootFilesystem: true
          runAsNonRoot: false
          runAsUser: 0
        terminationMessagePolicy: FallbackToLogsOnError
        volumeMounts:
        - mountPath: /run
          name: linkerd-proxy-init-xtables-lock
      serviceAccountName: linkerd-controller
      volumes:
      - emptyDir: {}
        name: linkerd-proxy-init-xtables-lock
      - emptyDir:
          medium: Memory
        name: linkerd-identity-end-entity
---
# Source: linkerd2/templates/destination.yaml
---
###
### Destination Controller Service
###
---
kind: Service
apiVersion: v1
metadata:
  name: linkerd-dst
  namespace: linkerd
  labels:
    linkerd.io/control-plane-component: destination
    linkerd.io/control-plane-ns: linkerd
  annotations:
    linkerd.io/created-by: linkerd/helm linkerd-version
spec:
  type: ClusterIP
  selector:
    linkerd.io/control-plane-component: destination
  ports:
  - name: grpc
    port: 8086
    targetPort: 8086
---
kind: Service
apiVersion: v1
metadata:
  name: linkerd-dst-headless
  namespace: linkerd
  labels:
    linkerd.io/control-plane-component: destination
    linkerd.io/control-plane-ns: linkerd
  annotations:
    linkerd.io/created-by: linkerd/helm linkerd-version
spec:
  clusterIP: None
  selector:
    linkerd.io/control-plane-component: destination
  ports:
  - name: grpc
    port: 8086
    targetPort: 8086
---
apiVersion: apps/v1
kind: Deployment
metadata:
  annotations:
    linkerd.io/created-by: linkerd/helm linkerd-version
  labels:
    app.kubernetes.io/name: destination
    app.kubernetes.io/part-of: Linkerd
    app.kubernetes.io/version: linkerd-version
    linkerd.io/control-plane-component: destination
    linkerd.io/control-plane-ns: linkerd
  name: linkerd-destination
  namespace: linkerd
spec:
  replicas: 1
  selector:
    matchLabels:
      linkerd.io/control-plane-component: destination
      linkerd.io/control-plane-ns: linkerd
      linkerd.io/proxy-deployment: linkerd-destination
  template:
    metadata:
      annotations:
        linkerd.io/created-by: linkerd/helm linkerd-version
        linkerd.io/identity-mode: default
        linkerd.io/proxy-version: test-proxy-version
      labels:
        linkerd.io/control-plane-component: destination
        linkerd.io/control-plane-ns: linkerd
        linkerd.io/workload-ns: linkerd
        linkerd.io/proxy-deployment: linkerd-destination
    spec:
      nodeSelector:
        beta.kubernetes.io/os: linux
      containers:
      - args:
        - destination
        - -addr=:8086
        - -controller-namespace=linkerd
        - -enable-h2-upgrade=true
        - -log-level=info
        - -enable-endpoint-slices=false
<<<<<<< HEAD
        - -cluster-domain=cluster.local
        - -identity-trust-domain=test.trust.domain
        image: gcr.io/linkerd-io/controller:linkerd-version
=======
        image: ghcr.io/linkerd/controller:linkerd-version
>>>>>>> d4990a64
        imagePullPolicy: IfNotPresent
        livenessProbe:
          httpGet:
            path: /ping
            port: 9996
          initialDelaySeconds: 10
        name: destination
        ports:
        - containerPort: 8086
          name: grpc
        - containerPort: 9996
          name: admin-http
        readinessProbe:
          failureThreshold: 7
          httpGet:
            path: /ready
            port: 9996
        securityContext:
          runAsUser: 2103
      - env:
        - name: LINKERD2_PROXY_LOG
          value: warn,linkerd=info
        - name: LINKERD2_PROXY_LOG_FORMAT
          value: plain
        - name: LINKERD2_PROXY_DESTINATION_SVC_ADDR
          value: localhost.:8086
        - name: LINKERD2_PROXY_DESTINATION_GET_NETWORKS
          value: "10.0.0.0/8,172.16.0.0/12,192.168.0.0/16"
        - name: LINKERD2_PROXY_DESTINATION_PROFILE_NETWORKS
          value: "10.0.0.0/8,172.16.0.0/12,192.168.0.0/16"
        - name: LINKERD2_PROXY_INBOUND_CONNECT_TIMEOUT
          value: "100ms"
        - name: LINKERD2_PROXY_OUTBOUND_CONNECT_TIMEOUT
          value: "1000ms"
        - name: LINKERD2_PROXY_CONTROL_LISTEN_ADDR
          value: 0.0.0.0:4190
        - name: LINKERD2_PROXY_ADMIN_LISTEN_ADDR
          value: 0.0.0.0:4191
        - name: LINKERD2_PROXY_OUTBOUND_LISTEN_ADDR
          value: 127.0.0.1:4140
        - name: LINKERD2_PROXY_INBOUND_LISTEN_ADDR
          value: 0.0.0.0:4143
        - name: LINKERD2_PROXY_DESTINATION_GET_SUFFIXES
          value: svc.cluster.local.
        - name: LINKERD2_PROXY_DESTINATION_PROFILE_SUFFIXES
          value: svc.cluster.local.
        - name: LINKERD2_PROXY_INBOUND_ACCEPT_KEEPALIVE
          value: 10000ms
        - name: LINKERD2_PROXY_OUTBOUND_CONNECT_KEEPALIVE
          value: 10000ms
        - name: _pod_ns
          valueFrom:
            fieldRef:
              fieldPath: metadata.namespace
        - name: _pod_nodeName
          valueFrom:
             fieldRef:
              fieldPath: spec.nodeName
        - name: LINKERD2_PROXY_DESTINATION_CONTEXT
          value: |
            {"ns":"$(_pod_ns)", "nodeName":"$(_pod_nodeName)"}
        - name: LINKERD2_PROXY_IDENTITY_DIR
          value: /var/run/linkerd/identity/end-entity
        - name: LINKERD2_PROXY_IDENTITY_TRUST_ANCHORS
          value: |
            test-trust-anchor
        - name: LINKERD2_PROXY_IDENTITY_TOKEN_FILE
          value: /var/run/secrets/kubernetes.io/serviceaccount/token
        - name: LINKERD2_PROXY_IDENTITY_SVC_ADDR
          value: linkerd-identity-headless.linkerd.svc.cluster.local:8080
        - name: _pod_sa
          valueFrom:
            fieldRef:
              fieldPath: spec.serviceAccountName
        - name: _l5d_ns
          value: linkerd
        - name: _l5d_trustdomain
          value: test.trust.domain
        - name: LINKERD2_PROXY_IDENTITY_LOCAL_NAME
          value: $(_pod_sa).$(_pod_ns).serviceaccount.identity.$(_l5d_ns).$(_l5d_trustdomain)
        - name: LINKERD2_PROXY_IDENTITY_SVC_NAME
          value: linkerd-identity.$(_l5d_ns).serviceaccount.identity.$(_l5d_ns).$(_l5d_trustdomain)
        - name: LINKERD2_PROXY_DESTINATION_SVC_NAME
          value: linkerd-destination.$(_l5d_ns).serviceaccount.identity.$(_l5d_ns).$(_l5d_trustdomain)
        - name: LINKERD2_PROXY_TAP_SVC_NAME
          value: linkerd-tap.$(_l5d_ns).serviceaccount.identity.$(_l5d_ns).$(_l5d_trustdomain)
        image: ghcr.io/linkerd/proxy:test-proxy-version
        imagePullPolicy: IfNotPresent
        livenessProbe:
          httpGet:
            path: /live
            port: 4191
          initialDelaySeconds: 10
        name: linkerd-proxy
        ports:
        - containerPort: 4143
          name: linkerd-proxy
        - containerPort: 4191
          name: linkerd-admin
        readinessProbe:
          httpGet:
            path: /ready
            port: 4191
          initialDelaySeconds: 2
        resources:
        securityContext:
          allowPrivilegeEscalation: false
          readOnlyRootFilesystem: true
          runAsUser: 2102
        terminationMessagePolicy: FallbackToLogsOnError
        volumeMounts:
        - mountPath: /var/run/linkerd/identity/end-entity
          name: linkerd-identity-end-entity
      initContainers:
      - args:
        - --incoming-proxy-port
        - "4143"
        - --outgoing-proxy-port
        - "4140"
        - --proxy-uid
        - "2102"
        - --inbound-ports-to-ignore
        - 4190,4191,222
        - --outbound-ports-to-ignore
        - 443,111
        image: ghcr.io/linkerd/proxy-init:test-proxy-init-version
        imagePullPolicy: IfNotPresent
        name: linkerd-init
        resources:
          limits:
            cpu: "100m"
            memory: "50Mi"
          requests:
            cpu: "10m"
            memory: "10Mi"
        securityContext:
          allowPrivilegeEscalation: false
          capabilities:
            add:
            - NET_ADMIN
            - NET_RAW
          privileged: false
          readOnlyRootFilesystem: true
          runAsNonRoot: false
          runAsUser: 0
        terminationMessagePolicy: FallbackToLogsOnError
        volumeMounts:
        - mountPath: /run
          name: linkerd-proxy-init-xtables-lock
      serviceAccountName: linkerd-destination
      volumes:
      - emptyDir: {}
        name: linkerd-proxy-init-xtables-lock
      - emptyDir:
          medium: Memory
        name: linkerd-identity-end-entity
---
# Source: linkerd2/templates/heartbeat.yaml
---
###
### Heartbeat
###
---
apiVersion: batch/v1beta1
kind: CronJob
metadata:
  name: linkerd-heartbeat
  namespace: linkerd
  labels:
    app.kubernetes.io/name: heartbeat
    app.kubernetes.io/part-of: Linkerd
    app.kubernetes.io/version: linkerd-version
    linkerd.io/control-plane-component: heartbeat
    linkerd.io/control-plane-ns: linkerd
  annotations:
    linkerd.io/created-by: linkerd/helm linkerd-version
spec:
  schedule: "0 0 * * *"
  successfulJobsHistoryLimit: 0
  jobTemplate:
    spec:
      template:
        metadata:
          labels:
            linkerd.io/control-plane-component: heartbeat
            linkerd.io/workload-ns: linkerd
          annotations:
            linkerd.io/created-by: linkerd/helm linkerd-version
        spec:
          nodeSelector:
            beta.kubernetes.io/os: linux
          serviceAccountName: linkerd-heartbeat
          restartPolicy: Never
          containers:
          - name: heartbeat
            image: ghcr.io/linkerd/controller:linkerd-version
            imagePullPolicy: IfNotPresent
            args:
            - "heartbeat"
            - "-controller-namespace=linkerd"
            - "-log-level=info"
            - "-prometheus-url=http://linkerd-prometheus.linkerd.svc.cluster.local:9090"
            securityContext:
              runAsUser: 2103
---
# Source: linkerd2/templates/web.yaml
---
###
### Web
###
---
kind: Service
apiVersion: v1
metadata:
  name: linkerd-web
  namespace: linkerd
  labels:
    linkerd.io/control-plane-component: web
    linkerd.io/control-plane-ns: linkerd
  annotations:
    linkerd.io/created-by: linkerd/helm linkerd-version
spec:
  type: ClusterIP
  selector:
    linkerd.io/control-plane-component: web
  ports:
  - name: http
    port: 8084
    targetPort: 8084
  - name: admin-http
    port: 9994
    targetPort: 9994
---
apiVersion: apps/v1
kind: Deployment
metadata:
  annotations:
    linkerd.io/created-by: linkerd/helm linkerd-version
  labels:
    app.kubernetes.io/name: web
    app.kubernetes.io/part-of: Linkerd
    app.kubernetes.io/version: linkerd-version
    linkerd.io/control-plane-component: web
    linkerd.io/control-plane-ns: linkerd
  name: linkerd-web
  namespace: linkerd
spec:
  replicas: 1
  selector:
    matchLabels:
      linkerd.io/control-plane-component: web
      linkerd.io/control-plane-ns: linkerd
      linkerd.io/proxy-deployment: linkerd-web
  template:
    metadata:
      annotations:
        linkerd.io/created-by: linkerd/helm linkerd-version
        linkerd.io/identity-mode: default
        linkerd.io/proxy-version: test-proxy-version
      labels:
        linkerd.io/control-plane-component: web
        linkerd.io/control-plane-ns: linkerd
        linkerd.io/workload-ns: linkerd
        linkerd.io/proxy-deployment: linkerd-web
    spec:
      nodeSelector:
        beta.kubernetes.io/os: linux
      containers:
      - args:
        - -api-addr=linkerd-controller-api.linkerd.svc.cluster.local:8085
        - -cluster-domain=cluster.local
        - -grafana-addr=linkerd-grafana.linkerd.svc.cluster.local:3000
        - -jaeger-addr=linkerd-jaeger.linkerd.svc.cluster.local:16686
        - -controller-namespace=linkerd
        - -log-level=info
        - -enforced-host=^(localhost|127\.0\.0\.1|linkerd-web\.linkerd\.svc\.cluster\.local|linkerd-web\.linkerd\.svc|\[::1\])(:\d+)?$
        image: ghcr.io/linkerd/web:linkerd-version
        imagePullPolicy: IfNotPresent
        livenessProbe:
          httpGet:
            path: /ping
            port: 9994
          initialDelaySeconds: 10
        name: web
        ports:
        - containerPort: 8084
          name: http
        - containerPort: 9994
          name: admin-http
        readinessProbe:
          failureThreshold: 7
          httpGet:
            path: /ready
            port: 9994
        securityContext:
          runAsUser: 2103
      - env:
        - name: LINKERD2_PROXY_LOG
          value: warn,linkerd=info
        - name: LINKERD2_PROXY_LOG_FORMAT
          value: plain
        - name: LINKERD2_PROXY_DESTINATION_SVC_ADDR
          value: linkerd-dst-headless.linkerd.svc.cluster.local:8086
        - name: LINKERD2_PROXY_DESTINATION_GET_NETWORKS
          value: "10.0.0.0/8,172.16.0.0/12,192.168.0.0/16"
        - name: LINKERD2_PROXY_DESTINATION_PROFILE_NETWORKS
          value: "10.0.0.0/8,172.16.0.0/12,192.168.0.0/16"
        - name: LINKERD2_PROXY_INBOUND_CONNECT_TIMEOUT
          value: "100ms"
        - name: LINKERD2_PROXY_OUTBOUND_CONNECT_TIMEOUT
          value: "1000ms"
        - name: LINKERD2_PROXY_CONTROL_LISTEN_ADDR
          value: 0.0.0.0:4190
        - name: LINKERD2_PROXY_ADMIN_LISTEN_ADDR
          value: 0.0.0.0:4191
        - name: LINKERD2_PROXY_OUTBOUND_LISTEN_ADDR
          value: 127.0.0.1:4140
        - name: LINKERD2_PROXY_INBOUND_LISTEN_ADDR
          value: 0.0.0.0:4143
        - name: LINKERD2_PROXY_DESTINATION_GET_SUFFIXES
          value: svc.cluster.local.
        - name: LINKERD2_PROXY_DESTINATION_PROFILE_SUFFIXES
          value: svc.cluster.local.
        - name: LINKERD2_PROXY_INBOUND_ACCEPT_KEEPALIVE
          value: 10000ms
        - name: LINKERD2_PROXY_OUTBOUND_CONNECT_KEEPALIVE
          value: 10000ms
        - name: _pod_ns
          valueFrom:
            fieldRef:
              fieldPath: metadata.namespace
        - name: _pod_nodeName
          valueFrom:
             fieldRef:
              fieldPath: spec.nodeName
        - name: LINKERD2_PROXY_DESTINATION_CONTEXT
          value: |
            {"ns":"$(_pod_ns)", "nodeName":"$(_pod_nodeName)"}
        - name: LINKERD2_PROXY_IDENTITY_DIR
          value: /var/run/linkerd/identity/end-entity
        - name: LINKERD2_PROXY_IDENTITY_TRUST_ANCHORS
          value: |
            test-trust-anchor
        - name: LINKERD2_PROXY_IDENTITY_TOKEN_FILE
          value: /var/run/secrets/kubernetes.io/serviceaccount/token
        - name: LINKERD2_PROXY_IDENTITY_SVC_ADDR
          value: linkerd-identity-headless.linkerd.svc.cluster.local:8080
        - name: _pod_sa
          valueFrom:
            fieldRef:
              fieldPath: spec.serviceAccountName
        - name: _l5d_ns
          value: linkerd
        - name: _l5d_trustdomain
          value: test.trust.domain
        - name: LINKERD2_PROXY_IDENTITY_LOCAL_NAME
          value: $(_pod_sa).$(_pod_ns).serviceaccount.identity.$(_l5d_ns).$(_l5d_trustdomain)
        - name: LINKERD2_PROXY_IDENTITY_SVC_NAME
          value: linkerd-identity.$(_l5d_ns).serviceaccount.identity.$(_l5d_ns).$(_l5d_trustdomain)
        - name: LINKERD2_PROXY_DESTINATION_SVC_NAME
          value: linkerd-destination.$(_l5d_ns).serviceaccount.identity.$(_l5d_ns).$(_l5d_trustdomain)
        - name: LINKERD2_PROXY_TAP_SVC_NAME
          value: linkerd-tap.$(_l5d_ns).serviceaccount.identity.$(_l5d_ns).$(_l5d_trustdomain)
        image: ghcr.io/linkerd/proxy:test-proxy-version
        imagePullPolicy: IfNotPresent
        livenessProbe:
          httpGet:
            path: /live
            port: 4191
          initialDelaySeconds: 10
        name: linkerd-proxy
        ports:
        - containerPort: 4143
          name: linkerd-proxy
        - containerPort: 4191
          name: linkerd-admin
        readinessProbe:
          httpGet:
            path: /ready
            port: 4191
          initialDelaySeconds: 2
        resources:
        securityContext:
          allowPrivilegeEscalation: false
          readOnlyRootFilesystem: true
          runAsUser: 2102
        terminationMessagePolicy: FallbackToLogsOnError
        volumeMounts:
        - mountPath: /var/run/linkerd/identity/end-entity
          name: linkerd-identity-end-entity
      initContainers:
      - args:
        - --incoming-proxy-port
        - "4143"
        - --outgoing-proxy-port
        - "4140"
        - --proxy-uid
        - "2102"
        - --inbound-ports-to-ignore
        - 4190,4191,222
        - --outbound-ports-to-ignore
        - 443,111
        image: ghcr.io/linkerd/proxy-init:test-proxy-init-version
        imagePullPolicy: IfNotPresent
        name: linkerd-init
        resources:
          limits:
            cpu: "100m"
            memory: "50Mi"
          requests:
            cpu: "10m"
            memory: "10Mi"
        securityContext:
          allowPrivilegeEscalation: false
          capabilities:
            add:
            - NET_ADMIN
            - NET_RAW
          privileged: false
          readOnlyRootFilesystem: true
          runAsNonRoot: false
          runAsUser: 0
        terminationMessagePolicy: FallbackToLogsOnError
        volumeMounts:
        - mountPath: /run
          name: linkerd-proxy-init-xtables-lock
      serviceAccountName: linkerd-web
      volumes:
      - emptyDir: {}
        name: linkerd-proxy-init-xtables-lock
      - emptyDir:
          medium: Memory
        name: linkerd-identity-end-entity
---
# Source: linkerd2/templates/proxy-injector.yaml
---
###
### Proxy Injector
###
---
apiVersion: apps/v1
kind: Deployment
metadata:
  annotations:
    linkerd.io/created-by: linkerd/helm linkerd-version
  labels:
    app.kubernetes.io/name: proxy-injector
    app.kubernetes.io/part-of: Linkerd
    app.kubernetes.io/version: linkerd-version
    linkerd.io/control-plane-component: proxy-injector
    linkerd.io/control-plane-ns: linkerd
  name: linkerd-proxy-injector
  namespace: linkerd
spec:
  replicas: 1
  selector:
    matchLabels:
      linkerd.io/control-plane-component: proxy-injector
  template:
    metadata:
      annotations:
        checksum/config: 2dec8ad53cfb62eb135ea83b83d613b8287798861447f19c9ef6a0431b0027c0
        linkerd.io/created-by: linkerd/helm linkerd-version
        linkerd.io/identity-mode: default
        linkerd.io/proxy-version: test-proxy-version
      labels:
        linkerd.io/control-plane-component: proxy-injector
        linkerd.io/control-plane-ns: linkerd
        linkerd.io/workload-ns: linkerd
        linkerd.io/proxy-deployment: linkerd-proxy-injector
    spec:
      nodeSelector:
        beta.kubernetes.io/os: linux
      containers:
      - args:
        - proxy-injector
        - -log-level=info
<<<<<<< HEAD
        - -controller-namespace=linkerd
        - -identity-trust-domain=test.trust.domain
        - -identity-issuance-lifetime=86400s
        - -identity-clock-skew-allowance=20s
        - -identity-trust-anchors-pem=dGVzdC10cnVzdC1hbmNob3I=
        - -identity-scheme=linkerd.io/tls
        - -cluster-domain=cluster.local
        - -proxy-image=gcr.io/linkerd-io/proxy
        - -proxy-image-pull-policy=IfNotPresent
        - -proxy-init-image=gcr.io/linkerd-io/proxy-init
        - -proxy-init-image-pull-policy=IfNotPresent
        - -control-port=4190
        - -ignore-inbound-ports=222
        - -ignore-outbound-ports=111
        - -inbound-port=4143
        - -admin-port=4191
        - -outbound-port=4140
        - -proxy-uid=2102
        - -proxy-log-level=warn,linkerd=info
        - -proxy-log-format=plain
        - -proxy-version=test-proxy-version
        - -proxy-init-image-version=test-proxy-init-version
        - -debug-image=gcr.io/linkerd-io/debug
        - -debug-image-pull-policy=IfNotPresent
        - -debug-image-version=test-debug-version
        - -destination-get-networks=10.0.0.0/8,172.16.0.0/12,192.168.0.0/16
        - -outbound-connect-timeout=1000ms
        - -inbound-connect-timeout=100ms
        - -omit-webhook-side-effects=false
        - -cni-enabled=false
        - -enable-external-profiles=false
        image: gcr.io/linkerd-io/controller:linkerd-version
=======
        image: ghcr.io/linkerd/controller:linkerd-version
>>>>>>> d4990a64
        imagePullPolicy: IfNotPresent
        livenessProbe:
          httpGet:
            path: /ping
            port: 9995
          initialDelaySeconds: 10
        name: proxy-injector
        ports:
        - containerPort: 8443
          name: proxy-injector
        - containerPort: 9995
          name: admin-http
        readinessProbe:
          failureThreshold: 7
          httpGet:
            path: /ready
            port: 9995
        securityContext:
          runAsUser: 2103
        volumeMounts:
        - mountPath: /var/run/linkerd/tls
          name: tls
          readOnly: true
      - env:
        - name: LINKERD2_PROXY_LOG
          value: warn,linkerd=info
        - name: LINKERD2_PROXY_LOG_FORMAT
          value: plain
        - name: LINKERD2_PROXY_DESTINATION_SVC_ADDR
          value: linkerd-dst-headless.linkerd.svc.cluster.local:8086
        - name: LINKERD2_PROXY_DESTINATION_GET_NETWORKS
          value: "10.0.0.0/8,172.16.0.0/12,192.168.0.0/16"
        - name: LINKERD2_PROXY_DESTINATION_PROFILE_NETWORKS
          value: "10.0.0.0/8,172.16.0.0/12,192.168.0.0/16"
        - name: LINKERD2_PROXY_INBOUND_CONNECT_TIMEOUT
          value: "100ms"
        - name: LINKERD2_PROXY_OUTBOUND_CONNECT_TIMEOUT
          value: "1000ms"
        - name: LINKERD2_PROXY_CONTROL_LISTEN_ADDR
          value: 0.0.0.0:4190
        - name: LINKERD2_PROXY_ADMIN_LISTEN_ADDR
          value: 0.0.0.0:4191
        - name: LINKERD2_PROXY_OUTBOUND_LISTEN_ADDR
          value: 127.0.0.1:4140
        - name: LINKERD2_PROXY_INBOUND_LISTEN_ADDR
          value: 0.0.0.0:4143
        - name: LINKERD2_PROXY_DESTINATION_GET_SUFFIXES
          value: svc.cluster.local.
        - name: LINKERD2_PROXY_DESTINATION_PROFILE_SUFFIXES
          value: svc.cluster.local.
        - name: LINKERD2_PROXY_INBOUND_ACCEPT_KEEPALIVE
          value: 10000ms
        - name: LINKERD2_PROXY_OUTBOUND_CONNECT_KEEPALIVE
          value: 10000ms
        - name: _pod_ns
          valueFrom:
            fieldRef:
              fieldPath: metadata.namespace
        - name: _pod_nodeName
          valueFrom:
             fieldRef:
              fieldPath: spec.nodeName
        - name: LINKERD2_PROXY_DESTINATION_CONTEXT
          value: |
            {"ns":"$(_pod_ns)", "nodeName":"$(_pod_nodeName)"}
        - name: LINKERD2_PROXY_IDENTITY_DIR
          value: /var/run/linkerd/identity/end-entity
        - name: LINKERD2_PROXY_IDENTITY_TRUST_ANCHORS
          value: |
            test-trust-anchor
        - name: LINKERD2_PROXY_IDENTITY_TOKEN_FILE
          value: /var/run/secrets/kubernetes.io/serviceaccount/token
        - name: LINKERD2_PROXY_IDENTITY_SVC_ADDR
          value: linkerd-identity-headless.linkerd.svc.cluster.local:8080
        - name: _pod_sa
          valueFrom:
            fieldRef:
              fieldPath: spec.serviceAccountName
        - name: _l5d_ns
          value: linkerd
        - name: _l5d_trustdomain
          value: test.trust.domain
        - name: LINKERD2_PROXY_IDENTITY_LOCAL_NAME
          value: $(_pod_sa).$(_pod_ns).serviceaccount.identity.$(_l5d_ns).$(_l5d_trustdomain)
        - name: LINKERD2_PROXY_IDENTITY_SVC_NAME
          value: linkerd-identity.$(_l5d_ns).serviceaccount.identity.$(_l5d_ns).$(_l5d_trustdomain)
        - name: LINKERD2_PROXY_DESTINATION_SVC_NAME
          value: linkerd-destination.$(_l5d_ns).serviceaccount.identity.$(_l5d_ns).$(_l5d_trustdomain)
        - name: LINKERD2_PROXY_TAP_SVC_NAME
          value: linkerd-tap.$(_l5d_ns).serviceaccount.identity.$(_l5d_ns).$(_l5d_trustdomain)
        image: ghcr.io/linkerd/proxy:test-proxy-version
        imagePullPolicy: IfNotPresent
        livenessProbe:
          httpGet:
            path: /live
            port: 4191
          initialDelaySeconds: 10
        name: linkerd-proxy
        ports:
        - containerPort: 4143
          name: linkerd-proxy
        - containerPort: 4191
          name: linkerd-admin
        readinessProbe:
          httpGet:
            path: /ready
            port: 4191
          initialDelaySeconds: 2
        resources:
        securityContext:
          allowPrivilegeEscalation: false
          readOnlyRootFilesystem: true
          runAsUser: 2102
        terminationMessagePolicy: FallbackToLogsOnError
        volumeMounts:
        - mountPath: /var/run/linkerd/identity/end-entity
          name: linkerd-identity-end-entity
      initContainers:
      - args:
        - --incoming-proxy-port
        - "4143"
        - --outgoing-proxy-port
        - "4140"
        - --proxy-uid
        - "2102"
        - --inbound-ports-to-ignore
        - 4190,4191,222
        - --outbound-ports-to-ignore
        - 443,111
        image: ghcr.io/linkerd/proxy-init:test-proxy-init-version
        imagePullPolicy: IfNotPresent
        name: linkerd-init
        resources:
          limits:
            cpu: "100m"
            memory: "50Mi"
          requests:
            cpu: "10m"
            memory: "10Mi"
        securityContext:
          allowPrivilegeEscalation: false
          capabilities:
            add:
            - NET_ADMIN
            - NET_RAW
          privileged: false
          readOnlyRootFilesystem: true
          runAsNonRoot: false
          runAsUser: 0
        terminationMessagePolicy: FallbackToLogsOnError
        volumeMounts:
        - mountPath: /run
          name: linkerd-proxy-init-xtables-lock
      serviceAccountName: linkerd-proxy-injector
      volumes:
      - name: tls
        secret:
          secretName: linkerd-proxy-injector-k8s-tls
      - emptyDir: {}
        name: linkerd-proxy-init-xtables-lock
      - emptyDir:
          medium: Memory
        name: linkerd-identity-end-entity
---
kind: Service
apiVersion: v1
metadata:
  name: linkerd-proxy-injector
  namespace: linkerd
  labels:
    linkerd.io/control-plane-component: proxy-injector
    linkerd.io/control-plane-ns: linkerd
  annotations:
    linkerd.io/created-by: linkerd/helm linkerd-version
spec:
  type: ClusterIP
  selector:
    linkerd.io/control-plane-component: proxy-injector
  ports:
  - name: proxy-injector
    port: 443
    targetPort: proxy-injector
---
# Source: linkerd2/templates/sp-validator.yaml
---
###
### Service Profile Validator
###
---
kind: Service
apiVersion: v1
metadata:
  name: linkerd-sp-validator
  namespace: linkerd
  labels:
    linkerd.io/control-plane-component: sp-validator
    linkerd.io/control-plane-ns: linkerd
  annotations:
    linkerd.io/created-by: linkerd/helm linkerd-version
spec:
  type: ClusterIP
  selector:
    linkerd.io/control-plane-component: sp-validator
  ports:
  - name: sp-validator
    port: 443
    targetPort: sp-validator
---
apiVersion: apps/v1
kind: Deployment
metadata:
  annotations:
    linkerd.io/created-by: linkerd/helm linkerd-version
  labels:
    app.kubernetes.io/name: sp-validator
    app.kubernetes.io/part-of: Linkerd
    app.kubernetes.io/version: linkerd-version
    linkerd.io/control-plane-component: sp-validator
    linkerd.io/control-plane-ns: linkerd
  name: linkerd-sp-validator
  namespace: linkerd
spec:
  replicas: 1
  selector:
    matchLabels:
      linkerd.io/control-plane-component: sp-validator
  template:
    metadata:
      annotations:
        checksum/config: a7be91627e3c678c3c221f1e074f7d4b612e213bdb27eb9f1e169b0f14526b57
        linkerd.io/created-by: linkerd/helm linkerd-version
        linkerd.io/identity-mode: default
        linkerd.io/proxy-version: test-proxy-version
      labels:
        linkerd.io/control-plane-component: sp-validator
        linkerd.io/control-plane-ns: linkerd
        linkerd.io/workload-ns: linkerd
        linkerd.io/proxy-deployment: linkerd-sp-validator
    spec:
      nodeSelector:
        beta.kubernetes.io/os: linux
      containers:
      - args:
        - sp-validator
        - -log-level=info
        image: ghcr.io/linkerd/controller:linkerd-version
        imagePullPolicy: IfNotPresent
        livenessProbe:
          httpGet:
            path: /ping
            port: 9997
          initialDelaySeconds: 10
        name: sp-validator
        ports:
        - containerPort: 8443
          name: sp-validator
        - containerPort: 9997
          name: admin-http
        readinessProbe:
          failureThreshold: 7
          httpGet:
            path: /ready
            port: 9997
        securityContext:
          runAsUser: 2103
        volumeMounts:
        - mountPath: /var/run/linkerd/tls
          name: tls
          readOnly: true
      - env:
        - name: LINKERD2_PROXY_LOG
          value: warn,linkerd=info
        - name: LINKERD2_PROXY_LOG_FORMAT
          value: plain
        - name: LINKERD2_PROXY_DESTINATION_SVC_ADDR
          value: linkerd-dst-headless.linkerd.svc.cluster.local:8086
        - name: LINKERD2_PROXY_DESTINATION_GET_NETWORKS
          value: "10.0.0.0/8,172.16.0.0/12,192.168.0.0/16"
        - name: LINKERD2_PROXY_DESTINATION_PROFILE_NETWORKS
          value: "10.0.0.0/8,172.16.0.0/12,192.168.0.0/16"
        - name: LINKERD2_PROXY_INBOUND_CONNECT_TIMEOUT
          value: "100ms"
        - name: LINKERD2_PROXY_OUTBOUND_CONNECT_TIMEOUT
          value: "1000ms"
        - name: LINKERD2_PROXY_CONTROL_LISTEN_ADDR
          value: 0.0.0.0:4190
        - name: LINKERD2_PROXY_ADMIN_LISTEN_ADDR
          value: 0.0.0.0:4191
        - name: LINKERD2_PROXY_OUTBOUND_LISTEN_ADDR
          value: 127.0.0.1:4140
        - name: LINKERD2_PROXY_INBOUND_LISTEN_ADDR
          value: 0.0.0.0:4143
        - name: LINKERD2_PROXY_DESTINATION_GET_SUFFIXES
          value: svc.cluster.local.
        - name: LINKERD2_PROXY_DESTINATION_PROFILE_SUFFIXES
          value: svc.cluster.local.
        - name: LINKERD2_PROXY_INBOUND_ACCEPT_KEEPALIVE
          value: 10000ms
        - name: LINKERD2_PROXY_OUTBOUND_CONNECT_KEEPALIVE
          value: 10000ms
        - name: _pod_ns
          valueFrom:
            fieldRef:
              fieldPath: metadata.namespace
        - name: _pod_nodeName
          valueFrom:
             fieldRef:
              fieldPath: spec.nodeName
        - name: LINKERD2_PROXY_DESTINATION_CONTEXT
          value: |
            {"ns":"$(_pod_ns)", "nodeName":"$(_pod_nodeName)"}
        - name: LINKERD2_PROXY_IDENTITY_DIR
          value: /var/run/linkerd/identity/end-entity
        - name: LINKERD2_PROXY_IDENTITY_TRUST_ANCHORS
          value: |
            test-trust-anchor
        - name: LINKERD2_PROXY_IDENTITY_TOKEN_FILE
          value: /var/run/secrets/kubernetes.io/serviceaccount/token
        - name: LINKERD2_PROXY_IDENTITY_SVC_ADDR
          value: linkerd-identity-headless.linkerd.svc.cluster.local:8080
        - name: _pod_sa
          valueFrom:
            fieldRef:
              fieldPath: spec.serviceAccountName
        - name: _l5d_ns
          value: linkerd
        - name: _l5d_trustdomain
          value: test.trust.domain
        - name: LINKERD2_PROXY_IDENTITY_LOCAL_NAME
          value: $(_pod_sa).$(_pod_ns).serviceaccount.identity.$(_l5d_ns).$(_l5d_trustdomain)
        - name: LINKERD2_PROXY_IDENTITY_SVC_NAME
          value: linkerd-identity.$(_l5d_ns).serviceaccount.identity.$(_l5d_ns).$(_l5d_trustdomain)
        - name: LINKERD2_PROXY_DESTINATION_SVC_NAME
          value: linkerd-destination.$(_l5d_ns).serviceaccount.identity.$(_l5d_ns).$(_l5d_trustdomain)
        - name: LINKERD2_PROXY_TAP_SVC_NAME
          value: linkerd-tap.$(_l5d_ns).serviceaccount.identity.$(_l5d_ns).$(_l5d_trustdomain)
        image: ghcr.io/linkerd/proxy:test-proxy-version
        imagePullPolicy: IfNotPresent
        livenessProbe:
          httpGet:
            path: /live
            port: 4191
          initialDelaySeconds: 10
        name: linkerd-proxy
        ports:
        - containerPort: 4143
          name: linkerd-proxy
        - containerPort: 4191
          name: linkerd-admin
        readinessProbe:
          httpGet:
            path: /ready
            port: 4191
          initialDelaySeconds: 2
        resources:
        securityContext:
          allowPrivilegeEscalation: false
          readOnlyRootFilesystem: true
          runAsUser: 2102
        terminationMessagePolicy: FallbackToLogsOnError
        volumeMounts:
        - mountPath: /var/run/linkerd/identity/end-entity
          name: linkerd-identity-end-entity
      initContainers:
      - args:
        - --incoming-proxy-port
        - "4143"
        - --outgoing-proxy-port
        - "4140"
        - --proxy-uid
        - "2102"
        - --inbound-ports-to-ignore
        - 4190,4191,222
        - --outbound-ports-to-ignore
        - 443,111
        image: ghcr.io/linkerd/proxy-init:test-proxy-init-version
        imagePullPolicy: IfNotPresent
        name: linkerd-init
        resources:
          limits:
            cpu: "100m"
            memory: "50Mi"
          requests:
            cpu: "10m"
            memory: "10Mi"
        securityContext:
          allowPrivilegeEscalation: false
          capabilities:
            add:
            - NET_ADMIN
            - NET_RAW
          privileged: false
          readOnlyRootFilesystem: true
          runAsNonRoot: false
          runAsUser: 0
        terminationMessagePolicy: FallbackToLogsOnError
        volumeMounts:
        - mountPath: /run
          name: linkerd-proxy-init-xtables-lock
      serviceAccountName: linkerd-sp-validator
      volumes:
      - name: tls
        secret:
          secretName: linkerd-sp-validator-k8s-tls
      - emptyDir: {}
        name: linkerd-proxy-init-xtables-lock
      - emptyDir:
          medium: Memory
        name: linkerd-identity-end-entity
---
# Source: linkerd2/templates/tap.yaml
---
###
### Tap
###
---
kind: Service
apiVersion: v1
metadata:
  name: linkerd-tap
  namespace: linkerd
  labels:
    linkerd.io/control-plane-component: tap
    linkerd.io/control-plane-ns: linkerd
  annotations:
    linkerd.io/created-by: linkerd/helm linkerd-version
spec:
  type: ClusterIP
  selector:
    linkerd.io/control-plane-component: tap
  ports:
  - name: grpc
    port: 8088
    targetPort: 8088
  - name: apiserver
    port: 443
    targetPort: apiserver
---
kind: Deployment
apiVersion: apps/v1
metadata:
  annotations:
    linkerd.io/created-by: linkerd/helm linkerd-version
  labels:
    app.kubernetes.io/name: tap
    app.kubernetes.io/part-of: Linkerd
    app.kubernetes.io/version: linkerd-version
    linkerd.io/control-plane-component: tap
    linkerd.io/control-plane-ns: linkerd
  name: linkerd-tap
  namespace: linkerd
spec:
  replicas: 1
  selector:
    matchLabels:
      linkerd.io/control-plane-component: tap
      linkerd.io/control-plane-ns: linkerd
      linkerd.io/proxy-deployment: linkerd-tap
  template:
    metadata:
      annotations:
        checksum/config: 494b55fb8f6819248b77bc13baf3fd41675475ad771fbe9696ff25fdc6e7405a
        linkerd.io/created-by: linkerd/helm linkerd-version
        linkerd.io/identity-mode: default
        linkerd.io/proxy-version: test-proxy-version
      labels:
        linkerd.io/control-plane-component: tap
        linkerd.io/control-plane-ns: linkerd
        linkerd.io/workload-ns: linkerd
        linkerd.io/proxy-deployment: linkerd-tap
    spec:
      nodeSelector:
        beta.kubernetes.io/os: linux
      containers:
      - args:
        - tap
        - -controller-namespace=linkerd
        - -log-level=info
<<<<<<< HEAD
        - -identity-trust-domain=test.trust.domain
        image: gcr.io/linkerd-io/controller:linkerd-version
=======
        image: ghcr.io/linkerd/controller:linkerd-version
>>>>>>> d4990a64
        imagePullPolicy: IfNotPresent
        livenessProbe:
          httpGet:
            path: /ping
            port: 9998
          initialDelaySeconds: 10
        name: tap
        ports:
        - containerPort: 8088
          name: grpc
        - containerPort: 8089
          name: apiserver
        - containerPort: 9998
          name: admin-http
        readinessProbe:
          failureThreshold: 7
          httpGet:
            path: /ready
            port: 9998
        securityContext:
          runAsUser: 2103
        volumeMounts:
        - mountPath: /var/run/linkerd/tls
          name: tls
          readOnly: true
      - env:
        - name: LINKERD2_PROXY_LOG
          value: warn,linkerd=info
        - name: LINKERD2_PROXY_LOG_FORMAT
          value: plain
        - name: LINKERD2_PROXY_DESTINATION_SVC_ADDR
          value: linkerd-dst-headless.linkerd.svc.cluster.local:8086
        - name: LINKERD2_PROXY_DESTINATION_GET_NETWORKS
          value: "10.0.0.0/8,172.16.0.0/12,192.168.0.0/16"
        - name: LINKERD2_PROXY_DESTINATION_PROFILE_NETWORKS
          value: "10.0.0.0/8,172.16.0.0/12,192.168.0.0/16"
        - name: LINKERD2_PROXY_INBOUND_CONNECT_TIMEOUT
          value: "100ms"
        - name: LINKERD2_PROXY_OUTBOUND_CONNECT_TIMEOUT
          value: "1000ms"
        - name: LINKERD2_PROXY_CONTROL_LISTEN_ADDR
          value: 0.0.0.0:4190
        - name: LINKERD2_PROXY_ADMIN_LISTEN_ADDR
          value: 0.0.0.0:4191
        - name: LINKERD2_PROXY_OUTBOUND_LISTEN_ADDR
          value: 127.0.0.1:4140
        - name: LINKERD2_PROXY_INBOUND_LISTEN_ADDR
          value: 0.0.0.0:4143
        - name: LINKERD2_PROXY_DESTINATION_GET_SUFFIXES
          value: svc.cluster.local.
        - name: LINKERD2_PROXY_DESTINATION_PROFILE_SUFFIXES
          value: svc.cluster.local.
        - name: LINKERD2_PROXY_INBOUND_ACCEPT_KEEPALIVE
          value: 10000ms
        - name: LINKERD2_PROXY_OUTBOUND_CONNECT_KEEPALIVE
          value: 10000ms
        - name: _pod_ns
          valueFrom:
            fieldRef:
              fieldPath: metadata.namespace
        - name: _pod_nodeName
          valueFrom:
             fieldRef:
              fieldPath: spec.nodeName
        - name: LINKERD2_PROXY_DESTINATION_CONTEXT
          value: |
            {"ns":"$(_pod_ns)", "nodeName":"$(_pod_nodeName)"}
        - name: LINKERD2_PROXY_IDENTITY_DIR
          value: /var/run/linkerd/identity/end-entity
        - name: LINKERD2_PROXY_IDENTITY_TRUST_ANCHORS
          value: |
            test-trust-anchor
        - name: LINKERD2_PROXY_IDENTITY_TOKEN_FILE
          value: /var/run/secrets/kubernetes.io/serviceaccount/token
        - name: LINKERD2_PROXY_IDENTITY_SVC_ADDR
          value: linkerd-identity-headless.linkerd.svc.cluster.local:8080
        - name: _pod_sa
          valueFrom:
            fieldRef:
              fieldPath: spec.serviceAccountName
        - name: _l5d_ns
          value: linkerd
        - name: _l5d_trustdomain
          value: test.trust.domain
        - name: LINKERD2_PROXY_IDENTITY_LOCAL_NAME
          value: $(_pod_sa).$(_pod_ns).serviceaccount.identity.$(_l5d_ns).$(_l5d_trustdomain)
        - name: LINKERD2_PROXY_IDENTITY_SVC_NAME
          value: linkerd-identity.$(_l5d_ns).serviceaccount.identity.$(_l5d_ns).$(_l5d_trustdomain)
        - name: LINKERD2_PROXY_DESTINATION_SVC_NAME
          value: linkerd-destination.$(_l5d_ns).serviceaccount.identity.$(_l5d_ns).$(_l5d_trustdomain)
        - name: LINKERD2_PROXY_TAP_SVC_NAME
          value: linkerd-tap.$(_l5d_ns).serviceaccount.identity.$(_l5d_ns).$(_l5d_trustdomain)
        image: ghcr.io/linkerd/proxy:test-proxy-version
        imagePullPolicy: IfNotPresent
        livenessProbe:
          httpGet:
            path: /live
            port: 4191
          initialDelaySeconds: 10
        name: linkerd-proxy
        ports:
        - containerPort: 4143
          name: linkerd-proxy
        - containerPort: 4191
          name: linkerd-admin
        readinessProbe:
          httpGet:
            path: /ready
            port: 4191
          initialDelaySeconds: 2
        resources:
        securityContext:
          allowPrivilegeEscalation: false
          readOnlyRootFilesystem: true
          runAsUser: 2102
        terminationMessagePolicy: FallbackToLogsOnError
        volumeMounts:
        - mountPath: /var/run/linkerd/identity/end-entity
          name: linkerd-identity-end-entity
      initContainers:
      - args:
        - --incoming-proxy-port
        - "4143"
        - --outgoing-proxy-port
        - "4140"
        - --proxy-uid
        - "2102"
        - --inbound-ports-to-ignore
        - 4190,4191,222
        - --outbound-ports-to-ignore
        - 443,111
        image: ghcr.io/linkerd/proxy-init:test-proxy-init-version
        imagePullPolicy: IfNotPresent
        name: linkerd-init
        resources:
          limits:
            cpu: "100m"
            memory: "50Mi"
          requests:
            cpu: "10m"
            memory: "10Mi"
        securityContext:
          allowPrivilegeEscalation: false
          capabilities:
            add:
            - NET_ADMIN
            - NET_RAW
          privileged: false
          readOnlyRootFilesystem: true
          runAsNonRoot: false
          runAsUser: 0
        terminationMessagePolicy: FallbackToLogsOnError
        volumeMounts:
        - mountPath: /run
          name: linkerd-proxy-init-xtables-lock
      serviceAccountName: linkerd-tap
      volumes:
      - emptyDir: {}
        name: linkerd-proxy-init-xtables-lock
      - emptyDir:
          medium: Memory
        name: linkerd-identity-end-entity
      - name: tls
        secret:
          secretName: linkerd-tap-k8s-tls

---
# Source: linkerd2/templates/linkerd-config-addons.yaml
---
###
### linkerd add-ons configuration
###
---
kind: ConfigMap
apiVersion: v1
metadata:
  name: linkerd-config-addons
  namespace: linkerd
  labels:
    linkerd.io/control-plane-ns: linkerd
  annotations:
    linkerd.io/created-by: linkerd/helm linkerd-version
data:
  values: |-
    global:
      prometheusUrl: ""
      grafanaUrl: ""
    grafana:
      enabled: true
      image:
        name: ghcr.io/linkerd/grafana
    prometheus:
      args:
        config.file: /etc/prometheus/prometheus.yml
        log.level: info
        storage.tsdb.path: /data
        storage.tsdb.retention.time: 6h
      enabled: true
      globalConfig:
        evaluation_interval: 10s
        scrape_interval: 10s
        scrape_timeout: 10s
      image: prom/prometheus:v2.19.3
    tracing:
      collector:
        image: omnition/opencensus-collector:0.1.11
      enabled: true
      jaeger:
        image: jaegertracing/all-in-one:1.19.2
---
# Source: linkerd2/charts/grafana/templates/grafana-rbac.yaml
---
###
### Grafana RBAC
###
---
kind: ServiceAccount
apiVersion: v1
metadata:
  name: linkerd-grafana
  namespace: linkerd
  labels:
    linkerd.io/control-plane-component: grafana
    linkerd.io/control-plane-ns: linkerd
---
# Source: linkerd2/charts/grafana/templates/grafana.yaml
---
###
### Grafana
###
---
kind: ConfigMap
apiVersion: v1
metadata:
  name: linkerd-grafana-config
  namespace: linkerd
  labels:
    linkerd.io/control-plane-component: grafana
    linkerd.io/control-plane-ns: linkerd
  annotations:
    linkerd.io/created-by: linkerd/helm linkerd-version
data:
  grafana.ini: |-
    instance_name = linkerd-grafana

    [server]
    root_url = %(protocol)s://%(domain)s:/grafana/

    [auth]
    disable_login_form = true

    [auth.anonymous]
    enabled = true
    org_role = Editor

    [auth.basic]
    enabled = false

    [analytics]
    check_for_updates = false

    [panels]
    disable_sanitize_html = true

  datasources.yaml: |-
    apiVersion: 1
    datasources:
    - name: prometheus
      type: prometheus
      access: proxy
      orgId: 1
      url: http://linkerd-prometheus.linkerd.svc.cluster.local:9090
      isDefault: true
      jsonData:
        timeInterval: "5s"
      version: 1
      editable: true

  dashboards.yaml: |-
    apiVersion: 1
    providers:
    - name: 'default'
      orgId: 1
      folder: ''
      type: file
      disableDeletion: true
      editable: true
      options:
        path: /var/lib/grafana/dashboards
        homeDashboardId: linkerd-top-line
---
kind: Service
apiVersion: v1
metadata:
  name: linkerd-grafana
  namespace: linkerd
  labels:
    linkerd.io/control-plane-component: grafana
    linkerd.io/control-plane-ns: linkerd
  annotations:
    linkerd.io/created-by: linkerd/helm linkerd-version
spec:
  type: ClusterIP
  selector:
    linkerd.io/control-plane-component: grafana
  ports:
  - name: http
    port: 3000
    targetPort: 3000
---
apiVersion: apps/v1
kind: Deployment
metadata:
  annotations:
    linkerd.io/created-by: linkerd/helm linkerd-version
  labels:
    app.kubernetes.io/name: grafana
    app.kubernetes.io/part-of: Linkerd
    app.kubernetes.io/version: linkerd-version
    linkerd.io/control-plane-component: grafana
    linkerd.io/control-plane-ns: linkerd
  name: linkerd-grafana
  namespace: linkerd
spec:
  replicas: 1
  selector:
    matchLabels:
      linkerd.io/control-plane-component: grafana
      linkerd.io/control-plane-ns: linkerd
      linkerd.io/proxy-deployment: linkerd-grafana
  template:
    metadata:
      annotations:
        linkerd.io/created-by: linkerd/helm linkerd-version
        linkerd.io/identity-mode: default
        linkerd.io/proxy-version: test-proxy-version
      labels:
        linkerd.io/control-plane-component: grafana
        linkerd.io/control-plane-ns: linkerd
        linkerd.io/workload-ns: linkerd
        linkerd.io/proxy-deployment: linkerd-grafana
    spec:
      nodeSelector:
        null
      containers:
      - env:
        - name: GF_PATHS_DATA
          value: /data
        # Force using the go-based DNS resolver instead of the OS' to avoid failures in some environments
        # see https://github.com/grafana/grafana/issues/20096
        - name: GODEBUG
          value: netdns=go
        image: ghcr.io/linkerd/grafana:linkerd-version
        imagePullPolicy: IfNotPresent
        livenessProbe:
          httpGet:
            path: /api/health
            port: 3000
          initialDelaySeconds: 30
        name: grafana
        ports:
        - containerPort: 3000
          name: http
        readinessProbe:
          httpGet:
            path: /api/health
            port: 3000
        securityContext:
          runAsUser: 472
        volumeMounts:
        - mountPath: /data
          name: data
        - mountPath: /etc/grafana
          name: grafana-config
          readOnly: true
      - env:
        - name: LINKERD2_PROXY_LOG
          value: warn,linkerd=info
        - name: LINKERD2_PROXY_LOG_FORMAT
          value: plain
        - name: LINKERD2_PROXY_DESTINATION_SVC_ADDR
          value: linkerd-dst-headless.linkerd.svc.cluster.local:8086
        - name: LINKERD2_PROXY_DESTINATION_GET_NETWORKS
          value: "10.0.0.0/8,172.16.0.0/12,192.168.0.0/16"
        - name: LINKERD2_PROXY_DESTINATION_PROFILE_NETWORKS
          value: "10.0.0.0/8,172.16.0.0/12,192.168.0.0/16"
        - name: LINKERD2_PROXY_INBOUND_CONNECT_TIMEOUT
          value: "100ms"
        - name: LINKERD2_PROXY_OUTBOUND_CONNECT_TIMEOUT
          value: "1000ms"
        - name: LINKERD2_PROXY_CONTROL_LISTEN_ADDR
          value: 0.0.0.0:4190
        - name: LINKERD2_PROXY_ADMIN_LISTEN_ADDR
          value: 0.0.0.0:4191
        - name: LINKERD2_PROXY_OUTBOUND_LISTEN_ADDR
          value: 127.0.0.1:4140
        - name: LINKERD2_PROXY_INBOUND_LISTEN_ADDR
          value: 0.0.0.0:4143
        - name: LINKERD2_PROXY_DESTINATION_GET_SUFFIXES
          value: svc.cluster.local.
        - name: LINKERD2_PROXY_DESTINATION_PROFILE_SUFFIXES
          value: svc.cluster.local.
        - name: LINKERD2_PROXY_INBOUND_ACCEPT_KEEPALIVE
          value: 10000ms
        - name: LINKERD2_PROXY_OUTBOUND_CONNECT_KEEPALIVE
          value: 10000ms
        - name: _pod_ns
          valueFrom:
            fieldRef:
              fieldPath: metadata.namespace
        - name: _pod_nodeName
          valueFrom:
             fieldRef:
              fieldPath: spec.nodeName
        - name: LINKERD2_PROXY_DESTINATION_CONTEXT
          value: |
            {"ns":"$(_pod_ns)", "nodeName":"$(_pod_nodeName)"}
        - name: LINKERD2_PROXY_IDENTITY_DIR
          value: /var/run/linkerd/identity/end-entity
        - name: LINKERD2_PROXY_IDENTITY_TRUST_ANCHORS
          value: |
            test-trust-anchor
        - name: LINKERD2_PROXY_IDENTITY_TOKEN_FILE
          value: /var/run/secrets/kubernetes.io/serviceaccount/token
        - name: LINKERD2_PROXY_IDENTITY_SVC_ADDR
          value: linkerd-identity-headless.linkerd.svc.cluster.local:8080
        - name: _pod_sa
          valueFrom:
            fieldRef:
              fieldPath: spec.serviceAccountName
        - name: _l5d_ns
          value: linkerd
        - name: _l5d_trustdomain
          value: test.trust.domain
        - name: LINKERD2_PROXY_IDENTITY_LOCAL_NAME
          value: $(_pod_sa).$(_pod_ns).serviceaccount.identity.$(_l5d_ns).$(_l5d_trustdomain)
        - name: LINKERD2_PROXY_IDENTITY_SVC_NAME
          value: linkerd-identity.$(_l5d_ns).serviceaccount.identity.$(_l5d_ns).$(_l5d_trustdomain)
        - name: LINKERD2_PROXY_DESTINATION_SVC_NAME
          value: linkerd-destination.$(_l5d_ns).serviceaccount.identity.$(_l5d_ns).$(_l5d_trustdomain)
        - name: LINKERD2_PROXY_TAP_SVC_NAME
          value: linkerd-tap.$(_l5d_ns).serviceaccount.identity.$(_l5d_ns).$(_l5d_trustdomain)
        image: ghcr.io/linkerd/proxy:test-proxy-version
        imagePullPolicy: IfNotPresent
        livenessProbe:
          httpGet:
            path: /live
            port: 4191
          initialDelaySeconds: 10
        name: linkerd-proxy
        ports:
        - containerPort: 4143
          name: linkerd-proxy
        - containerPort: 4191
          name: linkerd-admin
        readinessProbe:
          httpGet:
            path: /ready
            port: 4191
          initialDelaySeconds: 2
        resources:
        securityContext:
          allowPrivilegeEscalation: false
          readOnlyRootFilesystem: true
          runAsUser: 2102
        terminationMessagePolicy: FallbackToLogsOnError
        volumeMounts:
        - mountPath: /var/run/linkerd/identity/end-entity
          name: linkerd-identity-end-entity
      initContainers:
      - args:
        - --incoming-proxy-port
        - "4143"
        - --outgoing-proxy-port
        - "4140"
        - --proxy-uid
        - "2102"
        - --inbound-ports-to-ignore
        - 4190,4191,222
        - --outbound-ports-to-ignore
        - 443,111
        image: ghcr.io/linkerd/proxy-init:test-proxy-init-version
        imagePullPolicy: IfNotPresent
        name: linkerd-init
        resources:
          limits:
            cpu: "100m"
            memory: "50Mi"
          requests:
            cpu: "10m"
            memory: "10Mi"
        securityContext:
          allowPrivilegeEscalation: false
          capabilities:
            add:
            - NET_ADMIN
            - NET_RAW
          privileged: false
          readOnlyRootFilesystem: true
          runAsNonRoot: false
          runAsUser: 0
        terminationMessagePolicy: FallbackToLogsOnError
        volumeMounts:
        - mountPath: /run
          name: linkerd-proxy-init-xtables-lock
      serviceAccountName: linkerd-grafana
      volumes:
      - emptyDir: {}
        name: data
      - configMap:
          items:
          - key: grafana.ini
            path: grafana.ini
          - key: datasources.yaml
            path: provisioning/datasources/datasources.yaml
          - key: dashboards.yaml
            path: provisioning/dashboards/dashboards.yaml
          name: linkerd-grafana-config
        name: grafana-config
      - emptyDir: {}
        name: linkerd-proxy-init-xtables-lock
      - emptyDir:
          medium: Memory
        name: linkerd-identity-end-entity
---
# Source: linkerd2/charts/prometheus/templates/prometheus-rbac.yaml
---
###
### Prometheus RBAC
###
---
kind: ClusterRole
apiVersion: rbac.authorization.k8s.io/v1
metadata:
  name: linkerd-linkerd-prometheus
  labels:
    linkerd.io/control-plane-component: prometheus
    linkerd.io/control-plane-ns: linkerd
rules:
- apiGroups: [""]
  resources: ["nodes", "nodes/proxy", "pods"]
  verbs: ["get", "list", "watch"]
---
kind: ClusterRoleBinding
apiVersion: rbac.authorization.k8s.io/v1
metadata:
  name: linkerd-linkerd-prometheus
  labels:
    linkerd.io/control-plane-component: prometheus
    linkerd.io/control-plane-ns: linkerd
roleRef:
  apiGroup: rbac.authorization.k8s.io
  kind: ClusterRole
  name: linkerd-linkerd-prometheus
subjects:
- kind: ServiceAccount
  name: linkerd-prometheus
  namespace: linkerd
---
kind: ServiceAccount
apiVersion: v1
metadata:
  name: linkerd-prometheus
  namespace: linkerd
  labels:
    linkerd.io/control-plane-component: prometheus
    linkerd.io/control-plane-ns: linkerd
---
# Source: linkerd2/charts/prometheus/templates/prometheus.yaml
---
###
### Prometheus
###
---
kind: ConfigMap
apiVersion: v1
metadata:
  name: linkerd-prometheus-config
  namespace: linkerd
  labels:
    linkerd.io/control-plane-component: prometheus
    linkerd.io/control-plane-ns: linkerd
  annotations:
    linkerd.io/created-by: linkerd/helm linkerd-version
data:
  prometheus.yml: |-
    global:
      evaluation_interval: 10s
      scrape_interval: 10s
      scrape_timeout: 10s

    rule_files:
    - /etc/prometheus/*_rules.yml
    - /etc/prometheus/*_rules.yaml

    scrape_configs:
    - job_name: 'prometheus'
      static_configs:
      - targets: ['localhost:9090']

    - job_name: 'grafana'
      kubernetes_sd_configs:
      - role: pod
        namespaces:
          names: ['linkerd']
      relabel_configs:
      - source_labels:
        - __meta_kubernetes_pod_container_name
        action: keep
        regex: ^grafana$

    #  Required for: https://grafana.com/grafana/dashboards/315
    - job_name: 'kubernetes-nodes-cadvisor'
      scheme: https
      tls_config:
        ca_file: /var/run/secrets/kubernetes.io/serviceaccount/ca.crt
        insecure_skip_verify: true
      bearer_token_file: /var/run/secrets/kubernetes.io/serviceaccount/token
      kubernetes_sd_configs:
      - role: node
      relabel_configs:
      - action: labelmap
        regex: __meta_kubernetes_node_label_(.+)
      - target_label: __address__
        replacement: kubernetes.default.svc:443
      - source_labels: [__meta_kubernetes_node_name]
        regex: (.+)
        target_label: __metrics_path__
        replacement: /api/v1/nodes/$1/proxy/metrics/cadvisor
      metric_relabel_configs:
      - source_labels: [__name__]
        regex: '(container|machine)_(cpu|memory|network|fs)_(.+)'
        action: keep
      - source_labels: [__name__]
        regex: 'container_memory_failures_total' # unneeded large metric
        action: drop

    - job_name: 'linkerd-controller'
      kubernetes_sd_configs:
      - role: pod
        namespaces:
          names: ['linkerd']
      relabel_configs:
      - source_labels:
        - __meta_kubernetes_pod_label_linkerd_io_control_plane_component
        - __meta_kubernetes_pod_container_port_name
        action: keep
        regex: (.*);admin-http$
      - source_labels: [__meta_kubernetes_pod_container_name]
        action: replace
        target_label: component

    - job_name: 'linkerd-service-mirror'
      kubernetes_sd_configs:
      - role: pod
      relabel_configs:
      - source_labels:
        - __meta_kubernetes_pod_label_linkerd_io_control_plane_component
        - __meta_kubernetes_pod_container_port_name
        action: keep
        regex: linkerd-service-mirror;admin-http$
      - source_labels: [__meta_kubernetes_pod_container_name]
        action: replace
        target_label: component

    - job_name: 'linkerd-proxy'
      kubernetes_sd_configs:
      - role: pod
      relabel_configs:
      - source_labels:
        - __meta_kubernetes_pod_container_name
        - __meta_kubernetes_pod_container_port_name
        - __meta_kubernetes_pod_label_linkerd_io_control_plane_ns
        action: keep
        regex: ^linkerd-proxy;linkerd-admin;linkerd$
      - source_labels: [__meta_kubernetes_namespace]
        action: replace
        target_label: namespace
      - source_labels: [__meta_kubernetes_pod_name]
        action: replace
        target_label: pod
      # special case k8s' "job" label, to not interfere with prometheus' "job"
      # label
      # __meta_kubernetes_pod_label_linkerd_io_proxy_job=foo =>
      # k8s_job=foo
      - source_labels: [__meta_kubernetes_pod_label_linkerd_io_proxy_job]
        action: replace
        target_label: k8s_job
      # drop __meta_kubernetes_pod_label_linkerd_io_proxy_job
      - action: labeldrop
        regex: __meta_kubernetes_pod_label_linkerd_io_proxy_job
      # __meta_kubernetes_pod_label_linkerd_io_proxy_deployment=foo =>
      # deployment=foo
      - action: labelmap
        regex: __meta_kubernetes_pod_label_linkerd_io_proxy_(.+)
      # drop all labels that we just made copies of in the previous labelmap
      - action: labeldrop
        regex: __meta_kubernetes_pod_label_linkerd_io_proxy_(.+)
      # __meta_kubernetes_pod_label_linkerd_io_foo=bar =>
      # foo=bar
      - action: labelmap
        regex: __meta_kubernetes_pod_label_linkerd_io_(.+)
      # Copy all pod labels to tmp labels
      - action: labelmap
        regex: __meta_kubernetes_pod_label_(.+)
        replacement: __tmp_pod_label_$1
      # Take `linkerd_io_` prefixed labels and copy them without the prefix
      - action: labelmap
        regex: __tmp_pod_label_linkerd_io_(.+)
        replacement:  __tmp_pod_label_$1
      # Drop the `linkerd_io_` originals
      - action: labeldrop
        regex: __tmp_pod_label_linkerd_io_(.+)
      # Copy tmp labels into real labels
      - action: labelmap
        regex: __tmp_pod_label_(.+)
---
kind: Service
apiVersion: v1
metadata:
  name: linkerd-prometheus
  namespace: linkerd
  labels:
    linkerd.io/control-plane-component: prometheus
    linkerd.io/control-plane-ns: linkerd
  annotations:
    linkerd.io/created-by: linkerd/helm linkerd-version
spec:
  type: ClusterIP
  selector:
    linkerd.io/control-plane-component: prometheus
  ports:
  - name: admin-http
    port: 9090
    targetPort: 9090
---
apiVersion: apps/v1
kind: Deployment
metadata:
  annotations:
    linkerd.io/created-by: linkerd/helm linkerd-version
  labels:
    app.kubernetes.io/name: prometheus
    app.kubernetes.io/part-of: Linkerd
    app.kubernetes.io/version: linkerd-version
    linkerd.io/control-plane-component: prometheus
    linkerd.io/control-plane-ns: linkerd
  name: linkerd-prometheus
  namespace: linkerd
spec:
  replicas: 1
  selector:
    matchLabels:
      linkerd.io/control-plane-component: prometheus
      linkerd.io/control-plane-ns: linkerd
      linkerd.io/proxy-deployment: linkerd-prometheus
  template:
    metadata:
      annotations:
        linkerd.io/created-by: linkerd/helm linkerd-version
        linkerd.io/identity-mode: default
        linkerd.io/proxy-version: test-proxy-version
      labels:
        linkerd.io/control-plane-component: prometheus
        linkerd.io/control-plane-ns: linkerd
        linkerd.io/workload-ns: linkerd
        linkerd.io/proxy-deployment: linkerd-prometheus
    spec:
      nodeSelector:
        null
      securityContext:
        fsGroup: 65534
      containers:
      - args:
        - --config.file=/etc/prometheus/prometheus.yml
        - --log.level=info
        - --storage.tsdb.path=/data
        - --storage.tsdb.retention.time=6h
        image: prom/prometheus:v2.19.3
        imagePullPolicy: IfNotPresent
        livenessProbe:
          httpGet:
            path: /-/healthy
            port: 9090
          initialDelaySeconds: 30
          timeoutSeconds: 30
        name: prometheus
        ports:
        - containerPort: 9090
          name: admin-http
        readinessProbe:
          httpGet:
            path: /-/ready
            port: 9090
          initialDelaySeconds: 30
          timeoutSeconds: 30
        securityContext:
          runAsNonRoot: true
          runAsUser: 65534
          runAsGroup: 65534
        volumeMounts:
        - mountPath: /data
          name: data
        - mountPath: /etc/prometheus/prometheus.yml
          name: prometheus-config
          subPath: prometheus.yml
          readOnly: true
      - env:
        - name: LINKERD2_PROXY_LOG
          value: warn,linkerd=info
        - name: LINKERD2_PROXY_LOG_FORMAT
          value: plain
        - name: LINKERD2_PROXY_DESTINATION_SVC_ADDR
          value: linkerd-dst-headless.linkerd.svc.cluster.local:8086
        - name: LINKERD2_PROXY_DESTINATION_GET_NETWORKS
          value: "10.0.0.0/8,172.16.0.0/12,192.168.0.0/16"
        - name: LINKERD2_PROXY_DESTINATION_PROFILE_NETWORKS
          value: "10.0.0.0/8,172.16.0.0/12,192.168.0.0/16"
        - name: LINKERD2_PROXY_INBOUND_CONNECT_TIMEOUT
          value: "100ms"
        - name: LINKERD2_PROXY_OUTBOUND_CONNECT_TIMEOUT
          value: "1000ms"
        - name: LINKERD2_PROXY_CONTROL_LISTEN_ADDR
          value: 0.0.0.0:4190
        - name: LINKERD2_PROXY_ADMIN_LISTEN_ADDR
          value: 0.0.0.0:4191
        - name: LINKERD2_PROXY_OUTBOUND_LISTEN_ADDR
          value: 127.0.0.1:4140
        - name: LINKERD2_PROXY_INBOUND_LISTEN_ADDR
          value: 0.0.0.0:4143
        - name: LINKERD2_PROXY_DESTINATION_GET_SUFFIXES
          value: svc.cluster.local.
        - name: LINKERD2_PROXY_DESTINATION_PROFILE_SUFFIXES
          value: svc.cluster.local.
        - name: LINKERD2_PROXY_INBOUND_ACCEPT_KEEPALIVE
          value: 10000ms
        - name: LINKERD2_PROXY_OUTBOUND_CONNECT_KEEPALIVE
          value: 10000ms
        - name: _pod_ns
          valueFrom:
            fieldRef:
              fieldPath: metadata.namespace
        - name: _pod_nodeName
          valueFrom:
             fieldRef:
              fieldPath: spec.nodeName
        - name: LINKERD2_PROXY_DESTINATION_CONTEXT
          value: |
            {"ns":"$(_pod_ns)", "nodeName":"$(_pod_nodeName)"}
        - name: LINKERD2_PROXY_OUTBOUND_ROUTER_CAPACITY
          value: "10000"
        - name: LINKERD2_PROXY_IDENTITY_DIR
          value: /var/run/linkerd/identity/end-entity
        - name: LINKERD2_PROXY_IDENTITY_TRUST_ANCHORS
          value: |
            test-trust-anchor
        - name: LINKERD2_PROXY_IDENTITY_TOKEN_FILE
          value: /var/run/secrets/kubernetes.io/serviceaccount/token
        - name: LINKERD2_PROXY_IDENTITY_SVC_ADDR
          value: linkerd-identity-headless.linkerd.svc.cluster.local:8080
        - name: _pod_sa
          valueFrom:
            fieldRef:
              fieldPath: spec.serviceAccountName
        - name: _l5d_ns
          value: linkerd
        - name: _l5d_trustdomain
          value: test.trust.domain
        - name: LINKERD2_PROXY_IDENTITY_LOCAL_NAME
          value: $(_pod_sa).$(_pod_ns).serviceaccount.identity.$(_l5d_ns).$(_l5d_trustdomain)
        - name: LINKERD2_PROXY_IDENTITY_SVC_NAME
          value: linkerd-identity.$(_l5d_ns).serviceaccount.identity.$(_l5d_ns).$(_l5d_trustdomain)
        - name: LINKERD2_PROXY_DESTINATION_SVC_NAME
          value: linkerd-destination.$(_l5d_ns).serviceaccount.identity.$(_l5d_ns).$(_l5d_trustdomain)
        - name: LINKERD2_PROXY_TAP_SVC_NAME
          value: linkerd-tap.$(_l5d_ns).serviceaccount.identity.$(_l5d_ns).$(_l5d_trustdomain)
        image: ghcr.io/linkerd/proxy:test-proxy-version
        imagePullPolicy: IfNotPresent
        livenessProbe:
          httpGet:
            path: /live
            port: 4191
          initialDelaySeconds: 10
        name: linkerd-proxy
        ports:
        - containerPort: 4143
          name: linkerd-proxy
        - containerPort: 4191
          name: linkerd-admin
        readinessProbe:
          httpGet:
            path: /ready
            port: 4191
          initialDelaySeconds: 2
        resources:
        securityContext:
          allowPrivilegeEscalation: false
          readOnlyRootFilesystem: true
          runAsUser: 2102
        terminationMessagePolicy: FallbackToLogsOnError
        volumeMounts:
        - mountPath: /var/run/linkerd/identity/end-entity
          name: linkerd-identity-end-entity
      initContainers:
      - args:
        - --incoming-proxy-port
        - "4143"
        - --outgoing-proxy-port
        - "4140"
        - --proxy-uid
        - "2102"
        - --inbound-ports-to-ignore
        - 4190,4191,222
        - --outbound-ports-to-ignore
        - 443,111
        image: ghcr.io/linkerd/proxy-init:test-proxy-init-version
        imagePullPolicy: IfNotPresent
        name: linkerd-init
        resources:
          limits:
            cpu: "100m"
            memory: "50Mi"
          requests:
            cpu: "10m"
            memory: "10Mi"
        securityContext:
          allowPrivilegeEscalation: false
          capabilities:
            add:
            - NET_ADMIN
            - NET_RAW
          privileged: false
          readOnlyRootFilesystem: true
          runAsNonRoot: false
          runAsUser: 0
        terminationMessagePolicy: FallbackToLogsOnError
        volumeMounts:
        - mountPath: /run
          name: linkerd-proxy-init-xtables-lock
      serviceAccountName: linkerd-prometheus
      volumes:
      - name: data
        emptyDir: {}
      - configMap:
          name: linkerd-prometheus-config
        name: prometheus-config
      - emptyDir: {}
        name: linkerd-proxy-init-xtables-lock
      - emptyDir:
          medium: Memory
        name: linkerd-identity-end-entity
---
# Source: linkerd2/charts/tracing/templates/tracing-rbac.yaml
---
###
### linkerd-collector RBAC
###
---
kind: ServiceAccount
apiVersion: v1
metadata:
  name: linkerd-collector
  namespace: linkerd
  labels:
    linkerd.io/control-plane-component: linkerd-collector
    linkerd.io/control-plane-ns: linkerd
---
###
### linkerd-jaeger RBAC
###
---
kind: ServiceAccount
apiVersion: v1
metadata:
  name: linkerd-jaeger
  namespace: linkerd
  labels:
    linkerd.io/control-plane-component: linkerd-jaeger
    linkerd.io/control-plane-ns: linkerd
---
# Source: linkerd2/charts/tracing/templates/tracing.yaml
---
###
### Tracing Collector Service
###
---
apiVersion: v1
kind: ConfigMap
metadata:
  name: linkerd-collector-config
  namespace: linkerd
  labels:
    linkerd.io/control-plane-component: linkerd-collector
    linkerd.io/control-plane-ns: linkerd
  annotations:
    linkerd.io/created-by: linkerd/helm linkerd-version
data:
  linkerd-collector-config: |
    receivers:
      opencensus:
        port: 55678
      zipkin:
        port: 9411
      jaeger:
        jaeger-thrift-http-port: 14268
    queued-exporters:
      jaeger-all-in-one:
        num-workers: 4
        queue-size: 100
        retry-on-failure: true
        sender-type: jaeger-thrift-http
        jaeger-thrift-http:
          collector-endpoint: http://linkerd-jaeger.linkerd:14268/api/traces
          timeout: 5s
---
apiVersion: v1
kind: Service
metadata:
  name: linkerd-collector
  namespace: linkerd
  labels:
    linkerd.io/control-plane-component: linkerd-collector
    linkerd.io/control-plane-ns: linkerd
  annotations:
    linkerd.io/created-by: linkerd/helm linkerd-version
spec:
  type: ClusterIP
  ports:
  - name: opencensus
    port: 55678
    protocol: TCP
    targetPort: 55678
  - name: zipkin
    port: 9411
    protocol: TCP
    targetPort: 9411
  - name: jaeger
    port: 14268
    protocol: TCP
    targetPort: 14268
  selector:
    linkerd.io/control-plane-component: linkerd-collector
---
apiVersion: apps/v1
kind: Deployment
metadata:
  annotations:
    linkerd.io/created-by: linkerd/helm linkerd-version
  labels:
    app.kubernetes.io/name: linkerd-collector
    app.kubernetes.io/part-of: Linkerd
    app.kubernetes.io/version: linkerd-version
    linkerd.io/control-plane-component: linkerd-collector
    linkerd.io/control-plane-ns: linkerd
  name: linkerd-collector
  namespace: linkerd
spec:
  replicas: 1
  selector:
    matchLabels:
      linkerd.io/control-plane-component: linkerd-collector
      linkerd.io/control-plane-ns: linkerd
      linkerd.io/proxy-deployment: linkerd-collector
  minReadySeconds: 5
  progressDeadlineSeconds: 120
  template:
    metadata:
      annotations:
        linkerd.io/created-by: linkerd/helm linkerd-version
        linkerd.io/identity-mode: default
        linkerd.io/proxy-version: test-proxy-version
        prometheus.io/path: /metrics
        prometheus.io/port: "8888"
        prometheus.io/scrape: "true"
      labels:
        linkerd.io/control-plane-component: linkerd-collector
        linkerd.io/control-plane-ns: linkerd
        linkerd.io/workload-ns: linkerd
        linkerd.io/proxy-deployment: linkerd-collector
    spec:
      containers:
      - command:
        - /occollector_linux
        - --config=/conf/linkerd-collector-config.yaml
        env:
        - name: GOGC
          value: "80"
        image: omnition/opencensus-collector:0.1.11
        imagePullPolicy: IfNotPresent
        livenessProbe:
          httpGet:
            path: /
            port: 13133
        name: oc-collector
        ports:
        - containerPort: 55678
        - containerPort: 9411
        - containerPort: 14268
        readinessProbe:
          httpGet:
            path: /
            port: 13133
        volumeMounts:
        - mountPath: /conf
          name: linkerd-collector-config-val
      - env:
        - name: LINKERD2_PROXY_LOG
          value: warn,linkerd=info
        - name: LINKERD2_PROXY_LOG_FORMAT
          value: plain
        - name: LINKERD2_PROXY_DESTINATION_SVC_ADDR
          value: linkerd-dst-headless.linkerd.svc.cluster.local:8086
        - name: LINKERD2_PROXY_DESTINATION_GET_NETWORKS
          value: "10.0.0.0/8,172.16.0.0/12,192.168.0.0/16"
        - name: LINKERD2_PROXY_DESTINATION_PROFILE_NETWORKS
          value: "10.0.0.0/8,172.16.0.0/12,192.168.0.0/16"
        - name: LINKERD2_PROXY_INBOUND_CONNECT_TIMEOUT
          value: "100ms"
        - name: LINKERD2_PROXY_OUTBOUND_CONNECT_TIMEOUT
          value: "1000ms"
        - name: LINKERD2_PROXY_CONTROL_LISTEN_ADDR
          value: 0.0.0.0:4190
        - name: LINKERD2_PROXY_ADMIN_LISTEN_ADDR
          value: 0.0.0.0:4191
        - name: LINKERD2_PROXY_OUTBOUND_LISTEN_ADDR
          value: 127.0.0.1:4140
        - name: LINKERD2_PROXY_INBOUND_LISTEN_ADDR
          value: 0.0.0.0:4143
        - name: LINKERD2_PROXY_DESTINATION_GET_SUFFIXES
          value: svc.cluster.local.
        - name: LINKERD2_PROXY_DESTINATION_PROFILE_SUFFIXES
          value: svc.cluster.local.
        - name: LINKERD2_PROXY_INBOUND_ACCEPT_KEEPALIVE
          value: 10000ms
        - name: LINKERD2_PROXY_OUTBOUND_CONNECT_KEEPALIVE
          value: 10000ms
        - name: _pod_ns
          valueFrom:
            fieldRef:
              fieldPath: metadata.namespace
        - name: _pod_nodeName
          valueFrom:
             fieldRef:
              fieldPath: spec.nodeName
        - name: LINKERD2_PROXY_DESTINATION_CONTEXT
          value: |
            {"ns":"$(_pod_ns)", "nodeName":"$(_pod_nodeName)"}
        - name: LINKERD2_PROXY_IDENTITY_DIR
          value: /var/run/linkerd/identity/end-entity
        - name: LINKERD2_PROXY_IDENTITY_TRUST_ANCHORS
          value: |
            test-trust-anchor
        - name: LINKERD2_PROXY_IDENTITY_TOKEN_FILE
          value: /var/run/secrets/kubernetes.io/serviceaccount/token
        - name: LINKERD2_PROXY_IDENTITY_SVC_ADDR
          value: linkerd-identity-headless.linkerd.svc.cluster.local:8080
        - name: _pod_sa
          valueFrom:
            fieldRef:
              fieldPath: spec.serviceAccountName
        - name: _l5d_ns
          value: linkerd
        - name: _l5d_trustdomain
          value: test.trust.domain
        - name: LINKERD2_PROXY_IDENTITY_LOCAL_NAME
          value: $(_pod_sa).$(_pod_ns).serviceaccount.identity.$(_l5d_ns).$(_l5d_trustdomain)
        - name: LINKERD2_PROXY_IDENTITY_SVC_NAME
          value: linkerd-identity.$(_l5d_ns).serviceaccount.identity.$(_l5d_ns).$(_l5d_trustdomain)
        - name: LINKERD2_PROXY_DESTINATION_SVC_NAME
          value: linkerd-destination.$(_l5d_ns).serviceaccount.identity.$(_l5d_ns).$(_l5d_trustdomain)
        - name: LINKERD2_PROXY_TAP_SVC_NAME
          value: linkerd-tap.$(_l5d_ns).serviceaccount.identity.$(_l5d_ns).$(_l5d_trustdomain)
        image: ghcr.io/linkerd/proxy:test-proxy-version
        imagePullPolicy: IfNotPresent
        livenessProbe:
          httpGet:
            path: /live
            port: 4191
          initialDelaySeconds: 10
        name: linkerd-proxy
        ports:
        - containerPort: 4143
          name: linkerd-proxy
        - containerPort: 4191
          name: linkerd-admin
        readinessProbe:
          httpGet:
            path: /ready
            port: 4191
          initialDelaySeconds: 2
        resources:
        securityContext:
          allowPrivilegeEscalation: false
          readOnlyRootFilesystem: true
          runAsUser: 2102
        terminationMessagePolicy: FallbackToLogsOnError
        volumeMounts:
        - mountPath: /var/run/linkerd/identity/end-entity
          name: linkerd-identity-end-entity
      initContainers:
      - args:
        - --incoming-proxy-port
        - "4143"
        - --outgoing-proxy-port
        - "4140"
        - --proxy-uid
        - "2102"
        - --inbound-ports-to-ignore
        - 4190,4191,222
        - --outbound-ports-to-ignore
        - 443,111
        image: ghcr.io/linkerd/proxy-init:test-proxy-init-version
        imagePullPolicy: IfNotPresent
        name: linkerd-init
        resources:
          limits:
            cpu: "100m"
            memory: "50Mi"
          requests:
            cpu: "10m"
            memory: "10Mi"
        securityContext:
          allowPrivilegeEscalation: false
          capabilities:
            add:
            - NET_ADMIN
            - NET_RAW
          privileged: false
          readOnlyRootFilesystem: true
          runAsNonRoot: false
          runAsUser: 0
        terminationMessagePolicy: FallbackToLogsOnError
        volumeMounts:
        - mountPath: /run
          name: linkerd-proxy-init-xtables-lock
      serviceAccountName: linkerd-collector
      volumes:
      - configMap:
          items:
          - key: linkerd-collector-config
            path: linkerd-collector-config.yaml
          name: linkerd-collector-config
        name: linkerd-collector-config-val
      - emptyDir: {}
        name: linkerd-proxy-init-xtables-lock
      - emptyDir:
          medium: Memory
        name: linkerd-identity-end-entity
---
###
### Tracing Jaeger Service
###
---
apiVersion: v1
kind: Service
metadata:
  name: linkerd-jaeger
  namespace: linkerd
  labels:
    linkerd.io/control-plane-component: linkerd-jaeger
    linkerd.io/control-plane-ns: linkerd
  annotations:
    linkerd.io/created-by: linkerd/helm linkerd-version
spec:
  type: ClusterIP
  selector:
    linkerd.io/control-plane-component: linkerd-jaeger
  ports:
    - name: collection
      port: 14268
    - name: ui
      port: 16686
---
apiVersion: apps/v1
kind: Deployment
metadata:
  annotations:
    linkerd.io/created-by: linkerd/helm linkerd-version
  labels:
    app.kubernetes.io/name: linkerd-jaeger
    app.kubernetes.io/part-of: Linkerd
    app.kubernetes.io/version: linkerd-version
    linkerd.io/control-plane-component: linkerd-jaeger
    linkerd.io/control-plane-ns: linkerd
  name: linkerd-jaeger
  namespace: linkerd
spec:
  replicas: 1
  selector:
    matchLabels:
      linkerd.io/control-plane-component: linkerd-jaeger
      linkerd.io/control-plane-ns: linkerd
      linkerd.io/proxy-deployment: linkerd-jaeger
  template:
    metadata:
      annotations:
        linkerd.io/created-by: linkerd/helm linkerd-version
        linkerd.io/identity-mode: default
        linkerd.io/proxy-version: test-proxy-version
        prometheus.io/path: /metrics
        prometheus.io/port: "8888"
        prometheus.io/scrape: "true"
      labels:
        linkerd.io/control-plane-component: linkerd-jaeger
        linkerd.io/control-plane-ns: linkerd
        linkerd.io/workload-ns: linkerd
        linkerd.io/proxy-deployment: linkerd-jaeger
    spec:
      containers:
      - args:
        - --query.base-path=/jaeger
        image: jaegertracing/all-in-one:1.19.2
        imagePullPolicy: IfNotPresent
        name: jaeger
        ports:
        - containerPort: 14268
          name: collection
        - containerPort: 16686
          name: ui
      - env:
        - name: LINKERD2_PROXY_LOG
          value: warn,linkerd=info
        - name: LINKERD2_PROXY_LOG_FORMAT
          value: plain
        - name: LINKERD2_PROXY_DESTINATION_SVC_ADDR
          value: linkerd-dst-headless.linkerd.svc.cluster.local:8086
        - name: LINKERD2_PROXY_DESTINATION_GET_NETWORKS
          value: "10.0.0.0/8,172.16.0.0/12,192.168.0.0/16"
        - name: LINKERD2_PROXY_DESTINATION_PROFILE_NETWORKS
          value: "10.0.0.0/8,172.16.0.0/12,192.168.0.0/16"
        - name: LINKERD2_PROXY_INBOUND_CONNECT_TIMEOUT
          value: "100ms"
        - name: LINKERD2_PROXY_OUTBOUND_CONNECT_TIMEOUT
          value: "1000ms"
        - name: LINKERD2_PROXY_CONTROL_LISTEN_ADDR
          value: 0.0.0.0:4190
        - name: LINKERD2_PROXY_ADMIN_LISTEN_ADDR
          value: 0.0.0.0:4191
        - name: LINKERD2_PROXY_OUTBOUND_LISTEN_ADDR
          value: 127.0.0.1:4140
        - name: LINKERD2_PROXY_INBOUND_LISTEN_ADDR
          value: 0.0.0.0:4143
        - name: LINKERD2_PROXY_DESTINATION_GET_SUFFIXES
          value: svc.cluster.local.
        - name: LINKERD2_PROXY_DESTINATION_PROFILE_SUFFIXES
          value: svc.cluster.local.
        - name: LINKERD2_PROXY_INBOUND_ACCEPT_KEEPALIVE
          value: 10000ms
        - name: LINKERD2_PROXY_OUTBOUND_CONNECT_KEEPALIVE
          value: 10000ms
        - name: _pod_ns
          valueFrom:
            fieldRef:
              fieldPath: metadata.namespace
        - name: _pod_nodeName
          valueFrom:
             fieldRef:
              fieldPath: spec.nodeName
        - name: LINKERD2_PROXY_DESTINATION_CONTEXT
          value: |
            {"ns":"$(_pod_ns)", "nodeName":"$(_pod_nodeName)"}
        - name: LINKERD2_PROXY_IDENTITY_DIR
          value: /var/run/linkerd/identity/end-entity
        - name: LINKERD2_PROXY_IDENTITY_TRUST_ANCHORS
          value: |
            test-trust-anchor
        - name: LINKERD2_PROXY_IDENTITY_TOKEN_FILE
          value: /var/run/secrets/kubernetes.io/serviceaccount/token
        - name: LINKERD2_PROXY_IDENTITY_SVC_ADDR
          value: linkerd-identity-headless.linkerd.svc.cluster.local:8080
        - name: _pod_sa
          valueFrom:
            fieldRef:
              fieldPath: spec.serviceAccountName
        - name: _l5d_ns
          value: linkerd
        - name: _l5d_trustdomain
          value: test.trust.domain
        - name: LINKERD2_PROXY_IDENTITY_LOCAL_NAME
          value: $(_pod_sa).$(_pod_ns).serviceaccount.identity.$(_l5d_ns).$(_l5d_trustdomain)
        - name: LINKERD2_PROXY_IDENTITY_SVC_NAME
          value: linkerd-identity.$(_l5d_ns).serviceaccount.identity.$(_l5d_ns).$(_l5d_trustdomain)
        - name: LINKERD2_PROXY_DESTINATION_SVC_NAME
          value: linkerd-destination.$(_l5d_ns).serviceaccount.identity.$(_l5d_ns).$(_l5d_trustdomain)
        - name: LINKERD2_PROXY_TAP_SVC_NAME
          value: linkerd-tap.$(_l5d_ns).serviceaccount.identity.$(_l5d_ns).$(_l5d_trustdomain)
        image: ghcr.io/linkerd/proxy:test-proxy-version
        imagePullPolicy: IfNotPresent
        livenessProbe:
          httpGet:
            path: /live
            port: 4191
          initialDelaySeconds: 10
        name: linkerd-proxy
        ports:
        - containerPort: 4143
          name: linkerd-proxy
        - containerPort: 4191
          name: linkerd-admin
        readinessProbe:
          httpGet:
            path: /ready
            port: 4191
          initialDelaySeconds: 2
        resources:
        securityContext:
          allowPrivilegeEscalation: false
          readOnlyRootFilesystem: true
          runAsUser: 2102
        terminationMessagePolicy: FallbackToLogsOnError
        volumeMounts:
        - mountPath: /var/run/linkerd/identity/end-entity
          name: linkerd-identity-end-entity
      initContainers:
      - args:
        - --incoming-proxy-port
        - "4143"
        - --outgoing-proxy-port
        - "4140"
        - --proxy-uid
        - "2102"
        - --inbound-ports-to-ignore
        - 4190,4191,222
        - --outbound-ports-to-ignore
        - 443,111
        image: ghcr.io/linkerd/proxy-init:test-proxy-init-version
        imagePullPolicy: IfNotPresent
        name: linkerd-init
        resources:
          limits:
            cpu: "100m"
            memory: "50Mi"
          requests:
            cpu: "10m"
            memory: "10Mi"
        securityContext:
          allowPrivilegeEscalation: false
          capabilities:
            add:
            - NET_ADMIN
            - NET_RAW
          privileged: false
          readOnlyRootFilesystem: true
          runAsNonRoot: false
          runAsUser: 0
        terminationMessagePolicy: FallbackToLogsOnError
        volumeMounts:
        - mountPath: /run
          name: linkerd-proxy-init-xtables-lock
      dnsPolicy: ClusterFirst
      serviceAccountName: linkerd-jaeger
      volumes:
      - emptyDir: {}
        name: linkerd-proxy-init-xtables-lock
      - emptyDir:
          medium: Memory
        name: linkerd-identity-end-entity<|MERGE_RESOLUTION|>--- conflicted
+++ resolved
@@ -990,7 +990,6 @@
       - args:
         - identity
         - -log-level=info
-<<<<<<< HEAD
         - -controller-namespace=linkerd
         - -identity-trust-domain=test.trust.domain
         - -identity-issuance-lifetime=86400s
@@ -998,9 +997,6 @@
         - -identity-trust-anchors-pem=dGVzdC10cnVzdC1hbmNob3I=
         - -identity-scheme=linkerd.io/tls
         image: gcr.io/linkerd-io/controller:linkerd-version
-=======
-        image: ghcr.io/linkerd/controller:linkerd-version
->>>>>>> d4990a64
         imagePullPolicy: IfNotPresent
         livenessProbe:
           httpGet:
@@ -1475,13 +1471,9 @@
         - -enable-h2-upgrade=true
         - -log-level=info
         - -enable-endpoint-slices=false
-<<<<<<< HEAD
         - -cluster-domain=cluster.local
         - -identity-trust-domain=test.trust.domain
         image: gcr.io/linkerd-io/controller:linkerd-version
-=======
-        image: ghcr.io/linkerd/controller:linkerd-version
->>>>>>> d4990a64
         imagePullPolicy: IfNotPresent
         livenessProbe:
           httpGet:
@@ -1959,7 +1951,6 @@
       - args:
         - proxy-injector
         - -log-level=info
-<<<<<<< HEAD
         - -controller-namespace=linkerd
         - -identity-trust-domain=test.trust.domain
         - -identity-issuance-lifetime=86400s
@@ -1992,9 +1983,6 @@
         - -cni-enabled=false
         - -enable-external-profiles=false
         image: gcr.io/linkerd-io/controller:linkerd-version
-=======
-        image: ghcr.io/linkerd/controller:linkerd-version
->>>>>>> d4990a64
         imagePullPolicy: IfNotPresent
         livenessProbe:
           httpGet:
@@ -2473,12 +2461,8 @@
         - tap
         - -controller-namespace=linkerd
         - -log-level=info
-<<<<<<< HEAD
         - -identity-trust-domain=test.trust.domain
         image: gcr.io/linkerd-io/controller:linkerd-version
-=======
-        image: ghcr.io/linkerd/controller:linkerd-version
->>>>>>> d4990a64
         imagePullPolicy: IfNotPresent
         livenessProbe:
           httpGet:
